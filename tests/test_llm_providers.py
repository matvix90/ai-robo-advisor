<<<<<<< HEAD
import pytest
from llm.models import load_models, get_llm_model, ModelProvider

PROVIDER_ENV = {
    ModelProvider.ANTHROPIC: "ANTHROPIC_API_KEY",
    ModelProvider.GOOGLE: "GOOGLE_API_KEY",
    ModelProvider.OPENAI: "OPENAI_API_KEY",
    ModelProvider.GROQ: "GROQ_API_KEY",
}


def test_load_models_includes_all_providers():
    all_models = load_models()
    providers_in_models = {m.provider for m in all_models.models}
    for prov in PROVIDER_ENV.keys():
        assert prov in providers_in_models, f"{prov} missing from AVAILABLE_MODELS"


@pytest.mark.parametrize("provider,env_name", list(PROVIDER_ENV.items()))
def test_get_llm_model_requires_env_key(provider, env_name, monkeypatch):
    # ensure env not present
    monkeypatch.delenv(env_name, raising=False)
    with pytest.raises(ValueError) as exc:
        get_llm_model(provider, "dummy-model")
    assert env_name in str(exc.value)


@pytest.mark.parametrize("provider,env_name", list(PROVIDER_ENV.items()))
def test_get_llm_model_calls_init_chat_model(provider, env_name, monkeypatch):
    # provide fake key and stub init_chat_model
    monkeypatch.setenv(env_name, "fake-key")

    def fake_init_chat_model(model, api_key, **kwargs):
        return {"model": model, "api_key": api_key, "kwargs": kwargs}

    monkeypatch.setattr("llm.models.init_chat_model", fake_init_chat_model)

    model_name = "test-model-123"
    result = get_llm_model(provider, model_name)
    assert isinstance(result, dict)
    assert result["model"] == f"{provider.value}:{model_name}"
=======
import pytest

from src.llm.models import ModelProvider, get_llm_model, load_models

PROVIDER_ENV = {
    ModelProvider.ANTHROPIC: "ANTHROPIC_API_KEY",
    ModelProvider.GOOGLE: "GOOGLE_API_KEY",
    ModelProvider.OPENAI: "OPENAI_API_KEY",
    ModelProvider.GROQ: "GROQ_API_KEY",
}


def test_load_models_includes_all_providers():
    all_models = load_models()
    providers_in_models = {m.provider for m in all_models.models}
    for prov in PROVIDER_ENV:
        assert prov in providers_in_models, f"{prov} missing from AVAILABLE_MODELS"


@pytest.mark.parametrize("provider,env_name", list(PROVIDER_ENV.items()))
def test_get_llm_model_requires_env_key(provider, env_name, monkeypatch):
    # ensure env not present by patching config to return None
    monkeypatch.delenv(env_name, raising=False)

    # Mock the config function to always return None for the specific env_name
    def mock_config(key, default=None):
        if key == env_name:
            return None
        return default

    monkeypatch.setattr("src.llm.models.config", mock_config)

    with pytest.raises(ValueError) as exc:
        get_llm_model(provider, "dummy-model")
    assert env_name in str(exc.value)


@pytest.mark.parametrize("provider,env_name", list(PROVIDER_ENV.items()))
def test_get_llm_model_calls_init_chat_model(provider, env_name, monkeypatch):
    # provide fake key and stub init_chat_model
    monkeypatch.setenv(env_name, "fake-key")

    def fake_init_chat_model(model, api_key, **kwargs):
        return {"model": model, "api_key": api_key, "kwargs": kwargs}

    monkeypatch.setattr("src.llm.models.init_chat_model", fake_init_chat_model)

    # For GROQ, we need to mock the ChatGroq import to force fallback to init_chat_model
    if provider == ModelProvider.GROQ:

        def mock_import(name, *args, **kwargs):
            if name == "langchain_groq":
                raise ImportError("Mocked import error for testing")
            return __import__(name, *args, **kwargs)

        import builtins

        original_import = builtins.__import__
        monkeypatch.setattr("builtins.__import__", mock_import)

    model_name = "test-model-123"
    result = get_llm_model(provider, model_name)
    assert isinstance(result, dict)
    assert result["model"] == f"{provider.value}:{model_name}"
>>>>>>> 42498cf4
    assert result["api_key"] == "fake-key"<|MERGE_RESOLUTION|>--- conflicted
+++ resolved
@@ -1,46 +1,3 @@
-<<<<<<< HEAD
-import pytest
-from llm.models import load_models, get_llm_model, ModelProvider
-
-PROVIDER_ENV = {
-    ModelProvider.ANTHROPIC: "ANTHROPIC_API_KEY",
-    ModelProvider.GOOGLE: "GOOGLE_API_KEY",
-    ModelProvider.OPENAI: "OPENAI_API_KEY",
-    ModelProvider.GROQ: "GROQ_API_KEY",
-}
-
-
-def test_load_models_includes_all_providers():
-    all_models = load_models()
-    providers_in_models = {m.provider for m in all_models.models}
-    for prov in PROVIDER_ENV.keys():
-        assert prov in providers_in_models, f"{prov} missing from AVAILABLE_MODELS"
-
-
-@pytest.mark.parametrize("provider,env_name", list(PROVIDER_ENV.items()))
-def test_get_llm_model_requires_env_key(provider, env_name, monkeypatch):
-    # ensure env not present
-    monkeypatch.delenv(env_name, raising=False)
-    with pytest.raises(ValueError) as exc:
-        get_llm_model(provider, "dummy-model")
-    assert env_name in str(exc.value)
-
-
-@pytest.mark.parametrize("provider,env_name", list(PROVIDER_ENV.items()))
-def test_get_llm_model_calls_init_chat_model(provider, env_name, monkeypatch):
-    # provide fake key and stub init_chat_model
-    monkeypatch.setenv(env_name, "fake-key")
-
-    def fake_init_chat_model(model, api_key, **kwargs):
-        return {"model": model, "api_key": api_key, "kwargs": kwargs}
-
-    monkeypatch.setattr("llm.models.init_chat_model", fake_init_chat_model)
-
-    model_name = "test-model-123"
-    result = get_llm_model(provider, model_name)
-    assert isinstance(result, dict)
-    assert result["model"] == f"{provider.value}:{model_name}"
-=======
 import pytest
 
 from src.llm.models import ModelProvider, get_llm_model, load_models
@@ -105,5 +62,4 @@
     result = get_llm_model(provider, model_name)
     assert isinstance(result, dict)
     assert result["model"] == f"{provider.value}:{model_name}"
->>>>>>> 42498cf4
     assert result["api_key"] == "fake-key"