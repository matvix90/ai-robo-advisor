--- conflicted
+++ resolved
@@ -1,208 +1,3 @@
-<<<<<<< HEAD
-"""
-Simplified tests for analysis_data utility functions focusing on coverage.
-"""
-import pytest
-from unittest.mock import patch
-
-from src.utils.analysis_data import all_data
-from src.data.models import Portfolio, Holding
-
-
-# ============================================================================
-# All Data Function Tests
-# ============================================================================
-
-@pytest.mark.unit
-class TestAllDataValidation:
-    """Tests for input validation in all_data function."""
-
-    def test_all_data_invalid_portfolio_type(self):
-        """Test error when portfolio is not Portfolio instance."""
-        with pytest.raises(TypeError, match="portfolio must be a Portfolio instance"):
-            all_data("not a portfolio", "ACWI")
-
-    def test_all_data_empty_benchmark_ticker(self, sample_portfolio):
-        """Test error when benchmark ticker is empty."""
-        with pytest.raises(ValueError, match="benchmark_ticker must be a non-empty string"):
-            all_data(sample_portfolio, "")
-
-    def test_all_data_none_benchmark_ticker(self, sample_portfolio):
-        """Test error when benchmark ticker is None."""
-        with pytest.raises(ValueError, match="benchmark_ticker must be a non-empty string"):
-            all_data(sample_portfolio, None)
-
-    def test_all_data_portfolio_no_holdings(self, sample_strategy):
-        """Test error when portfolio has no holdings."""
-        empty_portfolio = Portfolio(
-            name="Empty Portfolio",
-            holdings=[],
-            strategy=sample_strategy
-        )
-        
-        with pytest.raises(ValueError, match="Portfolio must have holdings"):
-            all_data(empty_portfolio, "ACWI")
-
-    def test_all_data_holding_missing_symbol(self, sample_strategy):
-        """Test error when holding has empty symbol."""
-        holding = Holding(
-            symbol="",  # Empty symbol
-            name="Test ETF",
-            isin="US1234567890",
-            asset_class="Stocks",
-            weight=100.0
-        )
-        
-        portfolio = Portfolio(
-            name="Bad Portfolio",
-            holdings=[holding],
-            strategy=sample_strategy
-        )
-        
-        with pytest.raises(ValueError, match="Holding symbol cannot be empty"):
-            all_data(portfolio, "ACWI")
-
-    def test_all_data_zero_total_weight(self, sample_strategy):
-        """Test error when portfolio weights sum to zero."""
-        holding = Holding(
-            symbol="VTI",
-            name="Test ETF",
-            isin="US1234567890",
-            asset_class="Stocks",
-            weight=0.0
-        )
-        
-        portfolio = Portfolio(
-            name="Zero Weight Portfolio",
-            holdings=[holding],
-            strategy=sample_strategy
-        )
-        
-        with pytest.raises(ValueError, match="Portfolio weights must sum to a positive value"):
-            all_data(portfolio, "ACWI")
-
-
-@pytest.mark.unit
-class TestAllDataFetching:
-    """Tests for data fetching in all_data function."""
-
-    @patch('src.utils.analysis_data.get_two_year_ago_date')
-    def test_all_data_date_range_error(self, mock_date, sample_portfolio):
-        """Test error when date range retrieval fails."""
-        mock_date.side_effect = Exception("Date error")
-        
-        with pytest.raises(ValueError, match="Failed to get date range"):
-            all_data(sample_portfolio, "ACWI")
-
-    @patch('src.utils.analysis_data.fetch_histories_concurrently')
-    @patch('src.utils.analysis_data.get_two_year_ago_date')
-    @patch('src.utils.analysis_data.get_today_date')
-    def test_all_data_fetch_error(self, mock_today, mock_two_years_ago,
-                                  mock_fetch, sample_portfolio):
-        """Test error when data fetching fails."""
-        mock_two_years_ago.return_value = '2023-01-01'
-        mock_today.return_value = '2025-01-01'
-        mock_fetch.side_effect = Exception("API error")
-        
-        with pytest.raises(ValueError, match="Failed to fetch historical data"):
-            all_data(sample_portfolio, "ACWI")
-
-    @patch('src.utils.analysis_data.fetch_histories_concurrently')
-    @patch('src.utils.analysis_data.get_two_year_ago_date')
-    @patch('src.utils.analysis_data.get_today_date')
-    def test_all_data_no_data_retrieved(self, mock_today, mock_two_years_ago,
-                                        mock_fetch, sample_portfolio):
-        """Test error when no data is retrieved."""
-        mock_two_years_ago.return_value = '2023-01-01'
-        mock_today.return_value = '2025-01-01'
-        mock_fetch.return_value = {}
-        
-        with pytest.raises(ValueError, match="No historical data was retrieved"):
-            all_data(sample_portfolio, "ACWI")
-
-    @patch('src.utils.analysis_data.fetch_histories_concurrently')
-    @patch('src.utils.analysis_data.get_two_year_ago_date')
-    @patch('src.utils.analysis_data.get_today_date')
-    def test_all_data_missing_benchmark(self, mock_today, mock_two_years_ago,
-                                       mock_fetch, sample_portfolio):
-        """Test error when benchmark data is missing."""
-        mock_two_years_ago.return_value = '2023-01-01'
-        mock_today.return_value = '2025-01-01'
-        mock_fetch.return_value = {
-            'VTI': [{'date': '2023-01-01', 'close': 100}, {'date': '2023-01-02', 'close': 101}],
-            'BND': [{'date': '2023-01-01', 'close': 80}, {'date': '2023-01-02', 'close': 81}],
-        }
-        
-        with pytest.raises(ValueError, match="Failed to fetch data for benchmark ticker"):
-            all_data(sample_portfolio, "ACWI")
-
-    @patch('src.utils.analysis_data.fetch_histories_concurrently')
-    @patch('src.utils.analysis_data.get_two_year_ago_date')
-    @patch('src.utils.analysis_data.get_today_date')
-    def test_all_data_missing_portfolio_tickers(self, mock_today, mock_two_years_ago,
-                                                mock_fetch, sample_portfolio):
-        """Test error when some portfolio ticker data is missing."""
-        mock_two_years_ago.return_value = '2023-01-01'
-        mock_today.return_value = '2025-01-01'
-        mock_fetch.return_value = {
-            'VTI': [{'date': '2023-01-01', 'close': 100}, {'date': '2023-01-02', 'close': 101}],
-            'ACWI': [{'date': '2023-01-01', 'close': 95}, {'date': '2023-01-02', 'close': 96}]
-            # Missing BND and VNQ
-        }
-        
-        with pytest.raises(ValueError, match="Failed to fetch data for portfolio tickers"):
-            all_data(sample_portfolio, "ACWI")
-
-    @patch('src.utils.analysis_data.fetch_histories_concurrently')
-    @patch('src.utils.analysis_data.get_two_year_ago_date')
-    @patch('src.utils.analysis_data.get_today_date')
-    def test_all_data_insufficient_data_points(self, mock_today, mock_two_years_ago,
-                                               mock_fetch, sample_portfolio):
-        """Test error when ticker has insufficient data points."""
-        mock_two_years_ago.return_value = '2023-01-01'
-        mock_today.return_value = '2025-01-01'
-        mock_fetch.return_value = {
-            'VTI': [{'date': '2023-01-01', 'close': 100}],  # Only 1 point
-            'BND': [{'date': '2023-01-01', 'close': 80}, {'date': '2023-01-02', 'close': 81}],
-            'VNQ': [{'date': '2023-01-01', 'close': 90}, {'date': '2023-01-02', 'close': 91}],
-            'ACWI': [{'date': '2023-01-01', 'close': 95}, {'date': '2023-01-02', 'close': 96}]
-        }
-        
-        with pytest.raises(ValueError, match="Insufficient data for ticker"):
-            all_data(sample_portfolio, "ACWI")
-
-    @patch('src.utils.analysis_data.fetch_histories_concurrently')
-    @patch('src.utils.analysis_data.get_two_year_ago_date')
-    @patch('src.utils.analysis_data.get_today_date')
-    def test_all_data_success(self, mock_today, mock_two_years_ago, 
-                              mock_fetch, sample_portfolio):
-        """Test successful data fetching."""
-        # Setup mocks
-        mock_two_years_ago.return_value = '2023-01-01'
-        mock_today.return_value = '2025-01-01'
-        
-        mock_data = {
-            'VTI': [{'date': '2023-01-01', 'close': 100}, {'date': '2023-01-02', 'close': 101}],
-            'BND': [{'date': '2023-01-01', 'close': 80}, {'date': '2023-01-02', 'close': 81}],
-            'VNQ': [{'date': '2023-01-01', 'close': 90}, {'date': '2023-01-02', 'close': 91}],
-            'ACWI': [{'date': '2023-01-01', 'close': 95}, {'date': '2023-01-02', 'close': 96}]
-        }
-        mock_fetch.return_value = mock_data
-        
-        # Execute
-        portfolio_data, benchmark_data, weights = all_data(sample_portfolio, 'ACWI')
-        
-        # Verify
-        assert 'VTI' in portfolio_data
-        assert 'BND' in portfolio_data
-        assert 'VNQ' in portfolio_data
-        assert 'ACWI' not in portfolio_data  # Should be separated
-        assert benchmark_data is not None
-        assert len(benchmark_data) == 2
-        assert weights['VTI'] == 60.0
-        assert weights['BND'] == 30.0
-        assert weights['VNQ'] == 10.0
-=======
 """
 Simplified tests for analysis_data utility functions focusing on coverage.
 """
@@ -450,5 +245,4 @@
         assert len(benchmark_data) == 2
         assert weights["VTI"] == 60.0
         assert weights["BND"] == 30.0
-        assert weights["VNQ"] == 10.0
->>>>>>> 42498cf4
+        assert weights["VNQ"] == 10.0