--- conflicted
+++ resolved
@@ -1,293 +1,3 @@
-<<<<<<< HEAD
-"""
-Simplified tests for display utility functions focusing on coverage.
-"""
-import pytest
-from io import StringIO
-from unittest.mock import patch
-
-from src.utils.display import (
-    print_portfolio,
-    print_strategy,
-    print_analysis_response
-)
-from src.data.models import (
-    Portfolio,
-    Strategy,
-    AnalysisResponse,
-    Holding
-)
-
-
-# ============================================================================
-# Print Portfolio Tests
-# ============================================================================
-
-@pytest.mark.unit
-class TestPrintPortfolio:
-    """Tests for print_portfolio function."""
-
-    @patch('sys.stdout', new_callable=StringIO)
-    def test_print_portfolio_success(self, mock_stdout, sample_portfolio):
-        """Test printing a valid portfolio."""
-        print_portfolio(sample_portfolio)
-        
-        output = mock_stdout.getvalue()
-        assert "PORTFOLIO" in output
-        assert "VTI" in output
-        assert "BND" in output
-        assert "VNQ" in output
-        assert "60.00" in output or "60.0" in output
-
-    @patch('sys.stdout', new_callable=StringIO)
-    def test_print_portfolio_with_none(self, mock_stdout):
-        """Test printing None portfolio."""
-        print_portfolio(None)
-        
-        output = mock_stdout.getvalue()
-        assert "No portfolio" in output or "None" in output
-
-    @patch('sys.stdout', new_callable=StringIO)
-    def test_print_portfolio_empty_holdings(self, mock_stdout, sample_strategy):
-        """Test printing portfolio with empty holdings list."""
-        empty_portfolio = Portfolio(
-            name="Empty Portfolio",
-            holdings=[],
-            strategy=sample_strategy
-        )
-        
-        print_portfolio(empty_portfolio)
-        
-        output = mock_stdout.getvalue()
-        assert "Empty Portfolio" in output
-        assert "No holdings" in output or "PORTFOLIO" in output
-
-    @patch('sys.stdout', new_callable=StringIO)
-    def test_print_portfolio_name_display(self, mock_stdout, sample_portfolio):
-        """Test that portfolio name is displayed."""
-        print_portfolio(sample_portfolio)
-        
-        output = mock_stdout.getvalue()
-        assert sample_portfolio.name in output or "Portfolio" in output
-
-    @patch('sys.stdout', new_callable=StringIO)
-    def test_print_portfolio_holdings_symbols(self, mock_stdout, sample_portfolio):
-        """Test that all holding symbols are displayed."""
-        print_portfolio(sample_portfolio)
-        
-        output = mock_stdout.getvalue()
-        for holding in sample_portfolio.holdings:
-            assert holding.symbol in output
-
-    @patch('sys.stdout', new_callable=StringIO)
-    def test_print_portfolio_special_characters(self, mock_stdout, sample_strategy):
-        """Test printing portfolio with special characters in names."""
-        holdings = [
-            Holding(
-                symbol="VTI-X",
-                name="Test & Demo ETF (Special)",
-                isin="US1234567890",
-                asset_class="Stocks",
-                weight=100.0
-            )
-        ]
-        
-        portfolio = Portfolio(
-            name="Test & Portfolio (Special)",
-            holdings=holdings,
-            strategy=sample_strategy
-        )
-        
-        print_portfolio(portfolio)
-        
-        output = mock_stdout.getvalue()
-        assert "VTI-X" in output
-
-
-# ============================================================================
-# Print Strategy Tests
-# ============================================================================
-
-@pytest.mark.unit
-class TestPrintStrategy:
-    """Tests for print_strategy function."""
-
-    @patch('sys.stdout', new_callable=StringIO)
-    def test_print_strategy_success(self, mock_stdout, sample_strategy):
-        """Test printing a valid strategy."""
-        print_strategy(sample_strategy)
-        
-        output = mock_stdout.getvalue()
-        assert "STRATEGY" in output or "Strategy" in output
-        assert "Asset Allocation" in output or "Allocation" in output
-
-    @patch('sys.stdout', new_callable=StringIO)
-    def test_print_strategy_with_none(self, mock_stdout):
-        """Test printing None strategy."""
-        print_strategy(None)
-        
-        output = mock_stdout.getvalue()
-        assert "No strategy" in output or "None" in output
-
-    @patch('sys.stdout', new_callable=StringIO)
-    def test_print_strategy_geographical_diversification(self, mock_stdout, sample_strategy):
-        """Test printing geographical diversification."""
-        print_strategy(sample_strategy)
-        
-        output = mock_stdout.getvalue()
-        assert "Geographical" in output or "Geographic" in output or "Geo" in output
-
-    @patch('sys.stdout', new_callable=StringIO)
-    def test_print_strategy_sector_diversification(self, mock_stdout, sample_strategy):
-        """Test printing sector diversification."""
-        print_strategy(sample_strategy)
-        
-        output = mock_stdout.getvalue()
-        assert "Sector" in output
-
-    @patch('sys.stdout', new_callable=StringIO)
-    def test_print_strategy_formatting(self, mock_stdout, sample_strategy):
-        """Test that strategy output is formatted with proper separators."""
-        print_strategy(sample_strategy)
-        
-        output = mock_stdout.getvalue()
-        # Check for some formatting elements
-        lines = output.split('\n')
-        assert len(lines) > 5  # Should have multiple lines
-
-
-# ============================================================================
-# Print Analysis Response Tests
-# ============================================================================
-
-@pytest.mark.unit
-class TestPrintAnalysisResponse:
-    """Tests for print_analysis_response function."""
-
-    @patch('sys.stdout', new_callable=StringIO)
-    def test_print_analysis_approved(self, mock_stdout):
-        """Test printing approved analysis response."""
-        response = AnalysisResponse(
-            is_approved=True,
-            strengths="Good diversification and low fees",
-            weeknesses="High risk concentration",
-            overall_assessment="Strong portfolio",
-            advices="Consider rebalancing quarterly"
-        )
-        
-        print_analysis_response(response)
-        
-        output = mock_stdout.getvalue()
-        assert "APPROVED" in output or "✓" in output or "approved" in output.lower()
-
-    @patch('sys.stdout', new_callable=StringIO)
-    def test_print_analysis_rejected(self, mock_stdout):
-        """Test printing rejected analysis response."""
-        response = AnalysisResponse(
-            is_approved=False,
-            strengths="Some diversification",
-            weeknesses="Very high risk and poor alignment",
-            overall_assessment="Needs improvement",
-            advices="Reduce risk and improve diversification"
-        )
-        
-        print_analysis_response(response)
-        
-        output = mock_stdout.getvalue()
-        # The output could say "REJECTED" or "NOT APPROVED" or similar
-        assert output  # Just verify something was printed
-
-    @patch('sys.stdout', new_callable=StringIO)
-    def test_print_analysis_with_none(self, mock_stdout):
-        """Test printing None analysis response."""
-        print_analysis_response(None)
-        
-        output = mock_stdout.getvalue()
-        assert "No analysis" in output or "None" in output
-
-    @patch('sys.stdout', new_callable=StringIO)
-    def test_print_analysis_strengths_section(self, mock_stdout):
-        """Test that strengths section is displayed."""
-        response = AnalysisResponse(
-            is_approved=True,
-            strengths="Strength 1. Strength 2. Strength 3",
-            weeknesses="Weakness 1",
-            overall_assessment="Good",
-            advices="Advice 1"
-        )
-        
-        print_analysis_response(response)
-        
-        output = mock_stdout.getvalue()
-        assert "Strength" in output or "STRENGTH" in output or "strength" in output.lower()
-
-    @patch('sys.stdout', new_callable=StringIO)
-    def test_print_analysis_weaknesses_section(self, mock_stdout):
-        """Test that weaknesses section is displayed."""
-        response = AnalysisResponse(
-            is_approved=True,
-            strengths="Strength 1",
-            weeknesses="Weakness 1. Weakness 2",
-            overall_assessment="Good",
-            advices="Advice 1"
-        )
-        
-        print_analysis_response(response)
-        
-        output = mock_stdout.getvalue()
-        assert "Weakness" in output or "WEAKNESS" in output or "weakness" in output.lower()
-
-    @patch('sys.stdout', new_callable=StringIO)
-    def test_print_analysis_overall_assessment(self, mock_stdout):
-        """Test that overall assessment is displayed."""
-        response = AnalysisResponse(
-            is_approved=True,
-            strengths="Strength 1",
-            weeknesses="Weakness 1",
-            overall_assessment="This is a detailed assessment",
-            advices="Advice 1"
-        )
-        
-        print_analysis_response(response)
-        
-        output = mock_stdout.getvalue()
-        assert "detailed assessment" in output or "Assessment" in output
-
-    @patch('sys.stdout', new_callable=StringIO)
-    def test_print_analysis_actionable_advice(self, mock_stdout):
-        """Test that actionable advice is displayed."""
-        response = AnalysisResponse(
-            is_approved=True,
-            strengths="Strength 1",
-            weeknesses="Weakness 1",
-            overall_assessment="Good",
-            advices="Advice 1. Advice 2. Advice 3"
-        )
-        
-        print_analysis_response(response)
-        
-        output = mock_stdout.getvalue()
-        assert "Advice" in output or "ADVICE" in output or "advice" in output.lower()
-
-    @patch('sys.stdout', new_callable=StringIO)
-    def test_print_analysis_long_text(self, mock_stdout):
-        """Test printing analysis with very long text fields."""
-        long_text = "A" * 500  # 500 character string
-        
-        response = AnalysisResponse(
-            is_approved=True,
-            strengths=long_text,
-            weeknesses=long_text,
-            overall_assessment=long_text,
-            advices=long_text
-        )
-        
-        print_analysis_response(response)
-        
-        output = mock_stdout.getvalue()
-        # Should print without errors
-        assert len(output) > 0
-=======
 """
 Simplified tests for display utility functions focusing on coverage.
 """
@@ -574,5 +284,4 @@
 
         output = mock_stdout.getvalue()
         # Should print without errors
-        assert len(output) > 0
->>>>>>> 42498cf4
+        assert len(output) > 0