<<<<<<< HEAD
"""
Tests for Polygon API tool integration.
"""
import pytest
from unittest.mock import Mock, patch, MagicMock
from datetime import datetime

from src.tools.polygon_api import (
    get_stock_history,
    history_to_dict,
    fetch_histories_concurrently,
    POLYGON_AVAILABLE
)


# ============================================================================
# Polygon API Availability Tests
# ============================================================================

@pytest.mark.unit
class TestPolygonAvailability:
    """Tests for Polygon API availability checking."""

    def test_polygon_available_constant(self):
        """Test POLYGON_AVAILABLE constant exists."""
        assert isinstance(POLYGON_AVAILABLE, bool)


# ============================================================================
# History to Dict Tests
# ============================================================================

@pytest.mark.unit
class TestHistoryToDict:
    """Tests for history_to_dict function."""

    def test_history_to_dict_basic(self):
        """Test converting history data to dictionary."""
        # Mock history items
        mock_item1 = Mock()
        mock_item1.timestamp = 1609459200000  # 2021-01-01 in milliseconds
        mock_item1.open = 100.0
        mock_item1.high = 105.0
        mock_item1.low = 99.0
        mock_item1.close = 103.0
        mock_item1.volume = 1000000
        
        mock_item2 = Mock()
        mock_item2.timestamp = 1609545600000  # 2021-01-02 in milliseconds
        mock_item2.open = 103.0
        mock_item2.high = 107.0
        mock_item2.low = 102.0
        mock_item2.close = 106.0
        mock_item2.volume = 1200000
        
        history = [mock_item1, mock_item2]
        
        result = history_to_dict(history)
        
        assert len(result) == 2
        assert all('date' in item for item in result)
        assert all('open' in item for item in result)
        assert all('close' in item for item in result)
        assert all('high' in item for item in result)
        assert all('low' in item for item in result)
        assert all('volume' in item for item in result)

    def test_history_to_dict_empty(self):
        """Test converting empty history."""
        result = history_to_dict([])
        assert result == []

    def test_history_to_dict_date_format(self):
        """Test that dates are formatted correctly."""
        mock_item = Mock()
        mock_item.timestamp = 1609459200000  # 2021-01-01
        mock_item.open = 100.0
        mock_item.high = 105.0
        mock_item.low = 99.0
        mock_item.close = 103.0
        mock_item.volume = 1000000
        
        result = history_to_dict([mock_item])
        
        # Check date format (should be 'YYYY-MM-DD HH:MM:SS')
        assert 'date' in result[0]
        assert isinstance(result[0]['date'], str)
        # Date should contain year, month, day, and time
        assert '-' in result[0]['date']
        assert ':' in result[0]['date']


# ============================================================================
# Get Stock History Tests
# ============================================================================

@pytest.mark.unit
@pytest.mark.api
class TestGetStockHistory:
    """Tests for get_stock_history function."""

    def test_get_stock_history_polygon_unavailable(self):
        """Test get_stock_history when Polygon is unavailable."""
        with patch('src.tools.polygon_api.POLYGON_AVAILABLE', False):
            result = get_stock_history('AAPL', 'day', '2023-01-01', '2023-12-31')
            assert result == []

    @patch('src.tools.polygon_api.RESTClient')
    def test_get_stock_history_success(self, mock_rest_client):
        """Test successful stock history retrieval."""
        if not POLYGON_AVAILABLE:
            pytest.skip("Polygon not available")
        
        # Mock the client and response
        mock_client_instance = Mock()
        mock_rest_client.return_value = mock_client_instance
        
        mock_agg = Mock()
        mock_agg.timestamp = 1609459200000
        mock_agg.open = 100.0
        mock_agg.high = 105.0
        mock_agg.low = 99.0
        mock_agg.close = 103.0
        mock_agg.volume = 1000000
        
        mock_client_instance.get_aggs.return_value = [mock_agg]
        
        result = get_stock_history('AAPL', 'day', '2023-01-01', '2023-12-31')
        
        assert isinstance(result, list)
        assert len(result) > 0

    @patch('src.tools.polygon_api.RESTClient')
    def test_get_stock_history_api_error(self, mock_rest_client):
        """Test handling of API errors."""
        if not POLYGON_AVAILABLE:
            pytest.skip("Polygon not available")
        
        mock_client_instance = Mock()
        mock_rest_client.return_value = mock_client_instance
        mock_client_instance.get_aggs.side_effect = Exception("API Error")
        
        result = get_stock_history('INVALID', 'day', '2023-01-01', '2023-12-31')
        
        assert result == []


# ============================================================================
# Fetch Histories Concurrently Tests
# ============================================================================

@pytest.mark.unit
@pytest.mark.api
class TestFetchHistoriesConcurrently:
    """Tests for fetch_histories_concurrently function."""

    def test_fetch_histories_polygon_unavailable(self):
        """Test fetch_histories_concurrently when Polygon is unavailable."""
        with patch('src.tools.polygon_api.POLYGON_AVAILABLE', False):
            result = fetch_histories_concurrently(
                ['AAPL', 'GOOGL'],
                'day',
                '2023-01-01',
                '2023-12-31'
            )
            assert result == {}

    @patch('src.tools.polygon_api.get_stock_history')
    def test_fetch_histories_multiple_tickers(self, mock_get_history):
        """Test fetching histories for multiple tickers."""
        if not POLYGON_AVAILABLE:
            pytest.skip("Polygon not available")
        
        # Mock return values for different tickers
        def mock_history_side_effect(symbol, *args):
            if symbol == 'AAPL':
                return [{'date': '2023-01-01', 'close': 100}]
            elif symbol == 'GOOGL':
                return [{'date': '2023-01-01', 'close': 200}]
            return []
        
        mock_get_history.side_effect = mock_history_side_effect
        
        result = fetch_histories_concurrently(
            ['AAPL', 'GOOGL'],
            'day',
            '2023-01-01',
            '2023-12-31'
        )
        
        assert 'AAPL' in result
        assert 'GOOGL' in result
        assert len(result) == 2

    @patch('src.tools.polygon_api.get_stock_history')
    def test_fetch_histories_empty_tickers(self, mock_get_history):
        """Test fetching histories with empty ticker list."""
        if not POLYGON_AVAILABLE:
            pytest.skip("Polygon not available")
        
        result = fetch_histories_concurrently(
            [],
            'day',
            '2023-01-01',
            '2023-12-31'
        )
        
        assert result == {}

    @patch('src.tools.polygon_api.get_stock_history')
    def test_fetch_histories_error_handling(self, mock_get_history):
        """Test that errors in individual fetches don't break everything."""
        if not POLYGON_AVAILABLE:
            pytest.skip("Polygon not available")
        
        def mock_history_side_effect(symbol, *args):
            if symbol == 'AAPL':
                return [{'date': '2023-01-01', 'close': 100}]
            elif symbol == 'ERROR':
                raise Exception("API Error")
            return []
        
        mock_get_history.side_effect = mock_history_side_effect
        
        result = fetch_histories_concurrently(
            ['AAPL', 'ERROR', 'GOOGL'],
            'day',
            '2023-01-01',
            '2023-12-31'
        )
        
        # Should still get AAPL data even though ERROR failed
        assert 'AAPL' in result or isinstance(result, dict)


# ============================================================================
# Integration Tests
# ============================================================================

@pytest.mark.integration
@pytest.mark.api
@pytest.mark.slow
class TestPolygonIntegration:
    """Integration tests for Polygon API (requires actual API)."""

    @pytest.mark.skipif(not POLYGON_AVAILABLE, reason="Polygon API not available")
    def test_real_api_call_structure(self):
        """Test that real API calls return expected structure (if API is available)."""
        # This test would require actual API credentials
        # Skip in most test runs
        pytest.skip("Requires real Polygon API credentials")
=======
"""
Tests for Polygon API tool integration.
"""

from unittest.mock import Mock, patch

import pytest

from src.tools.polygon_api import (
    POLYGON_AVAILABLE,
    fetch_histories_concurrently,
    get_stock_history,
    history_to_dict,
)

# ============================================================================
# Polygon API Availability Tests
# ============================================================================


@pytest.mark.unit
class TestPolygonAvailability:
    """Tests for Polygon API availability checking."""

    def test_polygon_available_constant(self):
        """Test POLYGON_AVAILABLE constant exists."""
        assert isinstance(POLYGON_AVAILABLE, bool)


# ============================================================================
# History to Dict Tests
# ============================================================================


@pytest.mark.unit
class TestHistoryToDict:
    """Tests for history_to_dict function."""

    def test_history_to_dict_basic(self):
        """Test converting history data to dictionary."""
        # Mock history items
        mock_item1 = Mock()
        mock_item1.timestamp = 1609459200000  # 2021-01-01 in milliseconds
        mock_item1.open = 100.0
        mock_item1.high = 105.0
        mock_item1.low = 99.0
        mock_item1.close = 103.0
        mock_item1.volume = 1000000

        mock_item2 = Mock()
        mock_item2.timestamp = 1609545600000  # 2021-01-02 in milliseconds
        mock_item2.open = 103.0
        mock_item2.high = 107.0
        mock_item2.low = 102.0
        mock_item2.close = 106.0
        mock_item2.volume = 1200000

        history = [mock_item1, mock_item2]

        result = history_to_dict(history)

        assert len(result) == 2
        assert all("date" in item for item in result)
        assert all("open" in item for item in result)
        assert all("close" in item for item in result)
        assert all("high" in item for item in result)
        assert all("low" in item for item in result)
        assert all("volume" in item for item in result)

    def test_history_to_dict_empty(self):
        """Test converting empty history."""
        result = history_to_dict([])
        assert result == []

    def test_history_to_dict_date_format(self):
        """Test that dates are formatted correctly."""
        mock_item = Mock()
        mock_item.timestamp = 1609459200000  # 2021-01-01
        mock_item.open = 100.0
        mock_item.high = 105.0
        mock_item.low = 99.0
        mock_item.close = 103.0
        mock_item.volume = 1000000

        result = history_to_dict([mock_item])

        # Check date format (should be 'YYYY-MM-DD HH:MM:SS')
        assert "date" in result[0]
        assert isinstance(result[0]["date"], str)
        # Date should contain year, month, day, and time
        assert "-" in result[0]["date"]
        assert ":" in result[0]["date"]


# ============================================================================
# Get Stock History Tests
# ============================================================================


@pytest.mark.unit
@pytest.mark.api
class TestGetStockHistory:
    """Tests for get_stock_history function."""

    def test_get_stock_history_polygon_unavailable(self):
        """Test get_stock_history when Polygon is unavailable."""
        with patch("src.tools.polygon_api.POLYGON_AVAILABLE", False):
            result = get_stock_history("AAPL", "day", "2023-01-01", "2023-12-31")
            assert result == []

    @patch("src.tools.polygon_api.RESTClient")
    def test_get_stock_history_success(self, mock_rest_client):
        """Test successful stock history retrieval."""
        if not POLYGON_AVAILABLE:
            pytest.skip("Polygon not available")

        # Mock the client and response
        mock_client_instance = Mock()
        mock_rest_client.return_value = mock_client_instance

        mock_agg = Mock()
        mock_agg.timestamp = 1609459200000
        mock_agg.open = 100.0
        mock_agg.high = 105.0
        mock_agg.low = 99.0
        mock_agg.close = 103.0
        mock_agg.volume = 1000000

        mock_client_instance.get_aggs.return_value = [mock_agg]

        result = get_stock_history("AAPL", "day", "2023-01-01", "2023-12-31")

        assert isinstance(result, list)
        assert len(result) > 0

    @patch("src.tools.polygon_api.RESTClient")
    def test_get_stock_history_api_error(self, mock_rest_client):
        """Test handling of API errors."""
        if not POLYGON_AVAILABLE:
            pytest.skip("Polygon not available")

        mock_client_instance = Mock()
        mock_rest_client.return_value = mock_client_instance
        mock_client_instance.get_aggs.side_effect = Exception("API Error")

        result = get_stock_history("INVALID", "day", "2023-01-01", "2023-12-31")

        assert result == []


# ============================================================================
# Fetch Histories Concurrently Tests
# ============================================================================


@pytest.mark.unit
@pytest.mark.api
class TestFetchHistoriesConcurrently:
    """Tests for fetch_histories_concurrently function."""

    def test_fetch_histories_polygon_unavailable(self):
        """Test fetch_histories_concurrently when Polygon is unavailable."""
        with patch("src.tools.polygon_api.POLYGON_AVAILABLE", False):
            result = fetch_histories_concurrently(
                ["AAPL", "GOOGL"], "day", "2023-01-01", "2023-12-31"
            )
            assert result == {}

    @patch("src.tools.polygon_api.get_stock_history")
    def test_fetch_histories_multiple_tickers(self, mock_get_history):
        """Test fetching histories for multiple tickers."""
        if not POLYGON_AVAILABLE:
            pytest.skip("Polygon not available")

        # Mock return values for different tickers
        def mock_history_side_effect(symbol, *args):
            if symbol == "AAPL":
                return [{"date": "2023-01-01", "close": 100}]
            elif symbol == "GOOGL":
                return [{"date": "2023-01-01", "close": 200}]
            return []

        mock_get_history.side_effect = mock_history_side_effect

        result = fetch_histories_concurrently(
            ["AAPL", "GOOGL"], "day", "2023-01-01", "2023-12-31"
        )

        assert "AAPL" in result
        assert "GOOGL" in result
        assert len(result) == 2

    @patch("src.tools.polygon_api.get_stock_history")
    def test_fetch_histories_empty_tickers(self, mock_get_history):
        """Test fetching histories with empty ticker list."""
        if not POLYGON_AVAILABLE:
            pytest.skip("Polygon not available")

        result = fetch_histories_concurrently([], "day", "2023-01-01", "2023-12-31")

        assert result == {}

    @patch("src.tools.polygon_api.get_stock_history")
    def test_fetch_histories_error_handling(self, mock_get_history):
        """Test that errors in individual fetches don't break everything."""
        if not POLYGON_AVAILABLE:
            pytest.skip("Polygon not available")

        def mock_history_side_effect(symbol, *args):
            if symbol == "AAPL":
                return [{"date": "2023-01-01", "close": 100}]
            elif symbol == "ERROR":
                raise Exception("API Error")
            return []

        mock_get_history.side_effect = mock_history_side_effect

        result = fetch_histories_concurrently(
            ["AAPL", "ERROR", "GOOGL"], "day", "2023-01-01", "2023-12-31"
        )

        # Should still get AAPL data even though ERROR failed
        assert "AAPL" in result or isinstance(result, dict)


# ============================================================================
# Integration Tests
# ============================================================================


@pytest.mark.integration
@pytest.mark.api
@pytest.mark.slow
class TestPolygonIntegration:
    """Integration tests for Polygon API (requires actual API)."""

    @pytest.mark.skipif(not POLYGON_AVAILABLE, reason="Polygon API not available")
    def test_real_api_call_structure(self):
        """Test that real API calls return expected structure (if API is available)."""
        # This test would require actual API credentials
        # Skip in most test runs
        pytest.skip("Requires real Polygon API credentials")
>>>>>>> 42498cf4
<|MERGE_RESOLUTION|>--- conflicted
+++ resolved
@@ -1,496 +1,242 @@
-<<<<<<< HEAD
-"""
-Tests for Polygon API tool integration.
-"""
-import pytest
-from unittest.mock import Mock, patch, MagicMock
-from datetime import datetime
-
-from src.tools.polygon_api import (
-    get_stock_history,
-    history_to_dict,
-    fetch_histories_concurrently,
-    POLYGON_AVAILABLE
-)
-
-
-# ============================================================================
-# Polygon API Availability Tests
-# ============================================================================
-
-@pytest.mark.unit
-class TestPolygonAvailability:
-    """Tests for Polygon API availability checking."""
-
-    def test_polygon_available_constant(self):
-        """Test POLYGON_AVAILABLE constant exists."""
-        assert isinstance(POLYGON_AVAILABLE, bool)
-
-
-# ============================================================================
-# History to Dict Tests
-# ============================================================================
-
-@pytest.mark.unit
-class TestHistoryToDict:
-    """Tests for history_to_dict function."""
-
-    def test_history_to_dict_basic(self):
-        """Test converting history data to dictionary."""
-        # Mock history items
-        mock_item1 = Mock()
-        mock_item1.timestamp = 1609459200000  # 2021-01-01 in milliseconds
-        mock_item1.open = 100.0
-        mock_item1.high = 105.0
-        mock_item1.low = 99.0
-        mock_item1.close = 103.0
-        mock_item1.volume = 1000000
-        
-        mock_item2 = Mock()
-        mock_item2.timestamp = 1609545600000  # 2021-01-02 in milliseconds
-        mock_item2.open = 103.0
-        mock_item2.high = 107.0
-        mock_item2.low = 102.0
-        mock_item2.close = 106.0
-        mock_item2.volume = 1200000
-        
-        history = [mock_item1, mock_item2]
-        
-        result = history_to_dict(history)
-        
-        assert len(result) == 2
-        assert all('date' in item for item in result)
-        assert all('open' in item for item in result)
-        assert all('close' in item for item in result)
-        assert all('high' in item for item in result)
-        assert all('low' in item for item in result)
-        assert all('volume' in item for item in result)
-
-    def test_history_to_dict_empty(self):
-        """Test converting empty history."""
-        result = history_to_dict([])
-        assert result == []
-
-    def test_history_to_dict_date_format(self):
-        """Test that dates are formatted correctly."""
-        mock_item = Mock()
-        mock_item.timestamp = 1609459200000  # 2021-01-01
-        mock_item.open = 100.0
-        mock_item.high = 105.0
-        mock_item.low = 99.0
-        mock_item.close = 103.0
-        mock_item.volume = 1000000
-        
-        result = history_to_dict([mock_item])
-        
-        # Check date format (should be 'YYYY-MM-DD HH:MM:SS')
-        assert 'date' in result[0]
-        assert isinstance(result[0]['date'], str)
-        # Date should contain year, month, day, and time
-        assert '-' in result[0]['date']
-        assert ':' in result[0]['date']
-
-
-# ============================================================================
-# Get Stock History Tests
-# ============================================================================
-
-@pytest.mark.unit
-@pytest.mark.api
-class TestGetStockHistory:
-    """Tests for get_stock_history function."""
-
-    def test_get_stock_history_polygon_unavailable(self):
-        """Test get_stock_history when Polygon is unavailable."""
-        with patch('src.tools.polygon_api.POLYGON_AVAILABLE', False):
-            result = get_stock_history('AAPL', 'day', '2023-01-01', '2023-12-31')
-            assert result == []
-
-    @patch('src.tools.polygon_api.RESTClient')
-    def test_get_stock_history_success(self, mock_rest_client):
-        """Test successful stock history retrieval."""
-        if not POLYGON_AVAILABLE:
-            pytest.skip("Polygon not available")
-        
-        # Mock the client and response
-        mock_client_instance = Mock()
-        mock_rest_client.return_value = mock_client_instance
-        
-        mock_agg = Mock()
-        mock_agg.timestamp = 1609459200000
-        mock_agg.open = 100.0
-        mock_agg.high = 105.0
-        mock_agg.low = 99.0
-        mock_agg.close = 103.0
-        mock_agg.volume = 1000000
-        
-        mock_client_instance.get_aggs.return_value = [mock_agg]
-        
-        result = get_stock_history('AAPL', 'day', '2023-01-01', '2023-12-31')
-        
-        assert isinstance(result, list)
-        assert len(result) > 0
-
-    @patch('src.tools.polygon_api.RESTClient')
-    def test_get_stock_history_api_error(self, mock_rest_client):
-        """Test handling of API errors."""
-        if not POLYGON_AVAILABLE:
-            pytest.skip("Polygon not available")
-        
-        mock_client_instance = Mock()
-        mock_rest_client.return_value = mock_client_instance
-        mock_client_instance.get_aggs.side_effect = Exception("API Error")
-        
-        result = get_stock_history('INVALID', 'day', '2023-01-01', '2023-12-31')
-        
-        assert result == []
-
-
-# ============================================================================
-# Fetch Histories Concurrently Tests
-# ============================================================================
-
-@pytest.mark.unit
-@pytest.mark.api
-class TestFetchHistoriesConcurrently:
-    """Tests for fetch_histories_concurrently function."""
-
-    def test_fetch_histories_polygon_unavailable(self):
-        """Test fetch_histories_concurrently when Polygon is unavailable."""
-        with patch('src.tools.polygon_api.POLYGON_AVAILABLE', False):
-            result = fetch_histories_concurrently(
-                ['AAPL', 'GOOGL'],
-                'day',
-                '2023-01-01',
-                '2023-12-31'
-            )
-            assert result == {}
-
-    @patch('src.tools.polygon_api.get_stock_history')
-    def test_fetch_histories_multiple_tickers(self, mock_get_history):
-        """Test fetching histories for multiple tickers."""
-        if not POLYGON_AVAILABLE:
-            pytest.skip("Polygon not available")
-        
-        # Mock return values for different tickers
-        def mock_history_side_effect(symbol, *args):
-            if symbol == 'AAPL':
-                return [{'date': '2023-01-01', 'close': 100}]
-            elif symbol == 'GOOGL':
-                return [{'date': '2023-01-01', 'close': 200}]
-            return []
-        
-        mock_get_history.side_effect = mock_history_side_effect
-        
-        result = fetch_histories_concurrently(
-            ['AAPL', 'GOOGL'],
-            'day',
-            '2023-01-01',
-            '2023-12-31'
-        )
-        
-        assert 'AAPL' in result
-        assert 'GOOGL' in result
-        assert len(result) == 2
-
-    @patch('src.tools.polygon_api.get_stock_history')
-    def test_fetch_histories_empty_tickers(self, mock_get_history):
-        """Test fetching histories with empty ticker list."""
-        if not POLYGON_AVAILABLE:
-            pytest.skip("Polygon not available")
-        
-        result = fetch_histories_concurrently(
-            [],
-            'day',
-            '2023-01-01',
-            '2023-12-31'
-        )
-        
-        assert result == {}
-
-    @patch('src.tools.polygon_api.get_stock_history')
-    def test_fetch_histories_error_handling(self, mock_get_history):
-        """Test that errors in individual fetches don't break everything."""
-        if not POLYGON_AVAILABLE:
-            pytest.skip("Polygon not available")
-        
-        def mock_history_side_effect(symbol, *args):
-            if symbol == 'AAPL':
-                return [{'date': '2023-01-01', 'close': 100}]
-            elif symbol == 'ERROR':
-                raise Exception("API Error")
-            return []
-        
-        mock_get_history.side_effect = mock_history_side_effect
-        
-        result = fetch_histories_concurrently(
-            ['AAPL', 'ERROR', 'GOOGL'],
-            'day',
-            '2023-01-01',
-            '2023-12-31'
-        )
-        
-        # Should still get AAPL data even though ERROR failed
-        assert 'AAPL' in result or isinstance(result, dict)
-
-
-# ============================================================================
-# Integration Tests
-# ============================================================================
-
-@pytest.mark.integration
-@pytest.mark.api
-@pytest.mark.slow
-class TestPolygonIntegration:
-    """Integration tests for Polygon API (requires actual API)."""
-
-    @pytest.mark.skipif(not POLYGON_AVAILABLE, reason="Polygon API not available")
-    def test_real_api_call_structure(self):
-        """Test that real API calls return expected structure (if API is available)."""
-        # This test would require actual API credentials
-        # Skip in most test runs
-        pytest.skip("Requires real Polygon API credentials")
-=======
-"""
-Tests for Polygon API tool integration.
-"""
-
-from unittest.mock import Mock, patch
-
-import pytest
-
-from src.tools.polygon_api import (
-    POLYGON_AVAILABLE,
-    fetch_histories_concurrently,
-    get_stock_history,
-    history_to_dict,
-)
-
-# ============================================================================
-# Polygon API Availability Tests
-# ============================================================================
-
-
-@pytest.mark.unit
-class TestPolygonAvailability:
-    """Tests for Polygon API availability checking."""
-
-    def test_polygon_available_constant(self):
-        """Test POLYGON_AVAILABLE constant exists."""
-        assert isinstance(POLYGON_AVAILABLE, bool)
-
-
-# ============================================================================
-# History to Dict Tests
-# ============================================================================
-
-
-@pytest.mark.unit
-class TestHistoryToDict:
-    """Tests for history_to_dict function."""
-
-    def test_history_to_dict_basic(self):
-        """Test converting history data to dictionary."""
-        # Mock history items
-        mock_item1 = Mock()
-        mock_item1.timestamp = 1609459200000  # 2021-01-01 in milliseconds
-        mock_item1.open = 100.0
-        mock_item1.high = 105.0
-        mock_item1.low = 99.0
-        mock_item1.close = 103.0
-        mock_item1.volume = 1000000
-
-        mock_item2 = Mock()
-        mock_item2.timestamp = 1609545600000  # 2021-01-02 in milliseconds
-        mock_item2.open = 103.0
-        mock_item2.high = 107.0
-        mock_item2.low = 102.0
-        mock_item2.close = 106.0
-        mock_item2.volume = 1200000
-
-        history = [mock_item1, mock_item2]
-
-        result = history_to_dict(history)
-
-        assert len(result) == 2
-        assert all("date" in item for item in result)
-        assert all("open" in item for item in result)
-        assert all("close" in item for item in result)
-        assert all("high" in item for item in result)
-        assert all("low" in item for item in result)
-        assert all("volume" in item for item in result)
-
-    def test_history_to_dict_empty(self):
-        """Test converting empty history."""
-        result = history_to_dict([])
-        assert result == []
-
-    def test_history_to_dict_date_format(self):
-        """Test that dates are formatted correctly."""
-        mock_item = Mock()
-        mock_item.timestamp = 1609459200000  # 2021-01-01
-        mock_item.open = 100.0
-        mock_item.high = 105.0
-        mock_item.low = 99.0
-        mock_item.close = 103.0
-        mock_item.volume = 1000000
-
-        result = history_to_dict([mock_item])
-
-        # Check date format (should be 'YYYY-MM-DD HH:MM:SS')
-        assert "date" in result[0]
-        assert isinstance(result[0]["date"], str)
-        # Date should contain year, month, day, and time
-        assert "-" in result[0]["date"]
-        assert ":" in result[0]["date"]
-
-
-# ============================================================================
-# Get Stock History Tests
-# ============================================================================
-
-
-@pytest.mark.unit
-@pytest.mark.api
-class TestGetStockHistory:
-    """Tests for get_stock_history function."""
-
-    def test_get_stock_history_polygon_unavailable(self):
-        """Test get_stock_history when Polygon is unavailable."""
-        with patch("src.tools.polygon_api.POLYGON_AVAILABLE", False):
-            result = get_stock_history("AAPL", "day", "2023-01-01", "2023-12-31")
-            assert result == []
-
-    @patch("src.tools.polygon_api.RESTClient")
-    def test_get_stock_history_success(self, mock_rest_client):
-        """Test successful stock history retrieval."""
-        if not POLYGON_AVAILABLE:
-            pytest.skip("Polygon not available")
-
-        # Mock the client and response
-        mock_client_instance = Mock()
-        mock_rest_client.return_value = mock_client_instance
-
-        mock_agg = Mock()
-        mock_agg.timestamp = 1609459200000
-        mock_agg.open = 100.0
-        mock_agg.high = 105.0
-        mock_agg.low = 99.0
-        mock_agg.close = 103.0
-        mock_agg.volume = 1000000
-
-        mock_client_instance.get_aggs.return_value = [mock_agg]
-
-        result = get_stock_history("AAPL", "day", "2023-01-01", "2023-12-31")
-
-        assert isinstance(result, list)
-        assert len(result) > 0
-
-    @patch("src.tools.polygon_api.RESTClient")
-    def test_get_stock_history_api_error(self, mock_rest_client):
-        """Test handling of API errors."""
-        if not POLYGON_AVAILABLE:
-            pytest.skip("Polygon not available")
-
-        mock_client_instance = Mock()
-        mock_rest_client.return_value = mock_client_instance
-        mock_client_instance.get_aggs.side_effect = Exception("API Error")
-
-        result = get_stock_history("INVALID", "day", "2023-01-01", "2023-12-31")
-
-        assert result == []
-
-
-# ============================================================================
-# Fetch Histories Concurrently Tests
-# ============================================================================
-
-
-@pytest.mark.unit
-@pytest.mark.api
-class TestFetchHistoriesConcurrently:
-    """Tests for fetch_histories_concurrently function."""
-
-    def test_fetch_histories_polygon_unavailable(self):
-        """Test fetch_histories_concurrently when Polygon is unavailable."""
-        with patch("src.tools.polygon_api.POLYGON_AVAILABLE", False):
-            result = fetch_histories_concurrently(
-                ["AAPL", "GOOGL"], "day", "2023-01-01", "2023-12-31"
-            )
-            assert result == {}
-
-    @patch("src.tools.polygon_api.get_stock_history")
-    def test_fetch_histories_multiple_tickers(self, mock_get_history):
-        """Test fetching histories for multiple tickers."""
-        if not POLYGON_AVAILABLE:
-            pytest.skip("Polygon not available")
-
-        # Mock return values for different tickers
-        def mock_history_side_effect(symbol, *args):
-            if symbol == "AAPL":
-                return [{"date": "2023-01-01", "close": 100}]
-            elif symbol == "GOOGL":
-                return [{"date": "2023-01-01", "close": 200}]
-            return []
-
-        mock_get_history.side_effect = mock_history_side_effect
-
-        result = fetch_histories_concurrently(
-            ["AAPL", "GOOGL"], "day", "2023-01-01", "2023-12-31"
-        )
-
-        assert "AAPL" in result
-        assert "GOOGL" in result
-        assert len(result) == 2
-
-    @patch("src.tools.polygon_api.get_stock_history")
-    def test_fetch_histories_empty_tickers(self, mock_get_history):
-        """Test fetching histories with empty ticker list."""
-        if not POLYGON_AVAILABLE:
-            pytest.skip("Polygon not available")
-
-        result = fetch_histories_concurrently([], "day", "2023-01-01", "2023-12-31")
-
-        assert result == {}
-
-    @patch("src.tools.polygon_api.get_stock_history")
-    def test_fetch_histories_error_handling(self, mock_get_history):
-        """Test that errors in individual fetches don't break everything."""
-        if not POLYGON_AVAILABLE:
-            pytest.skip("Polygon not available")
-
-        def mock_history_side_effect(symbol, *args):
-            if symbol == "AAPL":
-                return [{"date": "2023-01-01", "close": 100}]
-            elif symbol == "ERROR":
-                raise Exception("API Error")
-            return []
-
-        mock_get_history.side_effect = mock_history_side_effect
-
-        result = fetch_histories_concurrently(
-            ["AAPL", "ERROR", "GOOGL"], "day", "2023-01-01", "2023-12-31"
-        )
-
-        # Should still get AAPL data even though ERROR failed
-        assert "AAPL" in result or isinstance(result, dict)
-
-
-# ============================================================================
-# Integration Tests
-# ============================================================================
-
-
-@pytest.mark.integration
-@pytest.mark.api
-@pytest.mark.slow
-class TestPolygonIntegration:
-    """Integration tests for Polygon API (requires actual API)."""
-
-    @pytest.mark.skipif(not POLYGON_AVAILABLE, reason="Polygon API not available")
-    def test_real_api_call_structure(self):
-        """Test that real API calls return expected structure (if API is available)."""
-        # This test would require actual API credentials
-        # Skip in most test runs
-        pytest.skip("Requires real Polygon API credentials")
->>>>>>> 42498cf4
+"""
+Tests for Polygon API tool integration.
+"""
+
+from unittest.mock import Mock, patch
+
+import pytest
+
+from src.tools.polygon_api import (
+    POLYGON_AVAILABLE,
+    fetch_histories_concurrently,
+    get_stock_history,
+    history_to_dict,
+)
+
+# ============================================================================
+# Polygon API Availability Tests
+# ============================================================================
+
+
+@pytest.mark.unit
+class TestPolygonAvailability:
+    """Tests for Polygon API availability checking."""
+
+    def test_polygon_available_constant(self):
+        """Test POLYGON_AVAILABLE constant exists."""
+        assert isinstance(POLYGON_AVAILABLE, bool)
+
+
+# ============================================================================
+# History to Dict Tests
+# ============================================================================
+
+
+@pytest.mark.unit
+class TestHistoryToDict:
+    """Tests for history_to_dict function."""
+
+    def test_history_to_dict_basic(self):
+        """Test converting history data to dictionary."""
+        # Mock history items
+        mock_item1 = Mock()
+        mock_item1.timestamp = 1609459200000  # 2021-01-01 in milliseconds
+        mock_item1.open = 100.0
+        mock_item1.high = 105.0
+        mock_item1.low = 99.0
+        mock_item1.close = 103.0
+        mock_item1.volume = 1000000
+
+        mock_item2 = Mock()
+        mock_item2.timestamp = 1609545600000  # 2021-01-02 in milliseconds
+        mock_item2.open = 103.0
+        mock_item2.high = 107.0
+        mock_item2.low = 102.0
+        mock_item2.close = 106.0
+        mock_item2.volume = 1200000
+
+        history = [mock_item1, mock_item2]
+
+        result = history_to_dict(history)
+
+        assert len(result) == 2
+        assert all("date" in item for item in result)
+        assert all("open" in item for item in result)
+        assert all("close" in item for item in result)
+        assert all("high" in item for item in result)
+        assert all("low" in item for item in result)
+        assert all("volume" in item for item in result)
+
+    def test_history_to_dict_empty(self):
+        """Test converting empty history."""
+        result = history_to_dict([])
+        assert result == []
+
+    def test_history_to_dict_date_format(self):
+        """Test that dates are formatted correctly."""
+        mock_item = Mock()
+        mock_item.timestamp = 1609459200000  # 2021-01-01
+        mock_item.open = 100.0
+        mock_item.high = 105.0
+        mock_item.low = 99.0
+        mock_item.close = 103.0
+        mock_item.volume = 1000000
+
+        result = history_to_dict([mock_item])
+
+        # Check date format (should be 'YYYY-MM-DD HH:MM:SS')
+        assert "date" in result[0]
+        assert isinstance(result[0]["date"], str)
+        # Date should contain year, month, day, and time
+        assert "-" in result[0]["date"]
+        assert ":" in result[0]["date"]
+
+
+# ============================================================================
+# Get Stock History Tests
+# ============================================================================
+
+
+@pytest.mark.unit
+@pytest.mark.api
+class TestGetStockHistory:
+    """Tests for get_stock_history function."""
+
+    def test_get_stock_history_polygon_unavailable(self):
+        """Test get_stock_history when Polygon is unavailable."""
+        with patch("src.tools.polygon_api.POLYGON_AVAILABLE", False):
+            result = get_stock_history("AAPL", "day", "2023-01-01", "2023-12-31")
+            assert result == []
+
+    @patch("src.tools.polygon_api.RESTClient")
+    def test_get_stock_history_success(self, mock_rest_client):
+        """Test successful stock history retrieval."""
+        if not POLYGON_AVAILABLE:
+            pytest.skip("Polygon not available")
+
+        # Mock the client and response
+        mock_client_instance = Mock()
+        mock_rest_client.return_value = mock_client_instance
+
+        mock_agg = Mock()
+        mock_agg.timestamp = 1609459200000
+        mock_agg.open = 100.0
+        mock_agg.high = 105.0
+        mock_agg.low = 99.0
+        mock_agg.close = 103.0
+        mock_agg.volume = 1000000
+
+        mock_client_instance.get_aggs.return_value = [mock_agg]
+
+        result = get_stock_history("AAPL", "day", "2023-01-01", "2023-12-31")
+
+        assert isinstance(result, list)
+        assert len(result) > 0
+
+    @patch("src.tools.polygon_api.RESTClient")
+    def test_get_stock_history_api_error(self, mock_rest_client):
+        """Test handling of API errors."""
+        if not POLYGON_AVAILABLE:
+            pytest.skip("Polygon not available")
+
+        mock_client_instance = Mock()
+        mock_rest_client.return_value = mock_client_instance
+        mock_client_instance.get_aggs.side_effect = Exception("API Error")
+
+        result = get_stock_history("INVALID", "day", "2023-01-01", "2023-12-31")
+
+        assert result == []
+
+
+# ============================================================================
+# Fetch Histories Concurrently Tests
+# ============================================================================
+
+
+@pytest.mark.unit
+@pytest.mark.api
+class TestFetchHistoriesConcurrently:
+    """Tests for fetch_histories_concurrently function."""
+
+    def test_fetch_histories_polygon_unavailable(self):
+        """Test fetch_histories_concurrently when Polygon is unavailable."""
+        with patch("src.tools.polygon_api.POLYGON_AVAILABLE", False):
+            result = fetch_histories_concurrently(
+                ["AAPL", "GOOGL"], "day", "2023-01-01", "2023-12-31"
+            )
+            assert result == {}
+
+    @patch("src.tools.polygon_api.get_stock_history")
+    def test_fetch_histories_multiple_tickers(self, mock_get_history):
+        """Test fetching histories for multiple tickers."""
+        if not POLYGON_AVAILABLE:
+            pytest.skip("Polygon not available")
+
+        # Mock return values for different tickers
+        def mock_history_side_effect(symbol, *args):
+            if symbol == "AAPL":
+                return [{"date": "2023-01-01", "close": 100}]
+            elif symbol == "GOOGL":
+                return [{"date": "2023-01-01", "close": 200}]
+            return []
+
+        mock_get_history.side_effect = mock_history_side_effect
+
+        result = fetch_histories_concurrently(
+            ["AAPL", "GOOGL"], "day", "2023-01-01", "2023-12-31"
+        )
+
+        assert "AAPL" in result
+        assert "GOOGL" in result
+        assert len(result) == 2
+
+    @patch("src.tools.polygon_api.get_stock_history")
+    def test_fetch_histories_empty_tickers(self, mock_get_history):
+        """Test fetching histories with empty ticker list."""
+        if not POLYGON_AVAILABLE:
+            pytest.skip("Polygon not available")
+
+        result = fetch_histories_concurrently([], "day", "2023-01-01", "2023-12-31")
+
+        assert result == {}
+
+    @patch("src.tools.polygon_api.get_stock_history")
+    def test_fetch_histories_error_handling(self, mock_get_history):
+        """Test that errors in individual fetches don't break everything."""
+        if not POLYGON_AVAILABLE:
+            pytest.skip("Polygon not available")
+
+        def mock_history_side_effect(symbol, *args):
+            if symbol == "AAPL":
+                return [{"date": "2023-01-01", "close": 100}]
+            elif symbol == "ERROR":
+                raise Exception("API Error")
+            return []
+
+        mock_get_history.side_effect = mock_history_side_effect
+
+        result = fetch_histories_concurrently(
+            ["AAPL", "ERROR", "GOOGL"], "day", "2023-01-01", "2023-12-31"
+        )
+
+        # Should still get AAPL data even though ERROR failed
+        assert "AAPL" in result or isinstance(result, dict)
+
+
+# ============================================================================
+# Integration Tests
+# ============================================================================
+
+
+@pytest.mark.integration
+@pytest.mark.api
+@pytest.mark.slow
+class TestPolygonIntegration:
+    """Integration tests for Polygon API (requires actual API)."""
+
+    @pytest.mark.skipif(not POLYGON_AVAILABLE, reason="Polygon API not available")
+    def test_real_api_call_structure(self):
+        """Test that real API calls return expected structure (if API is available)."""
+        # This test would require actual API credentials
+        # Skip in most test runs
+        pytest.skip("Requires real Polygon API credentials")