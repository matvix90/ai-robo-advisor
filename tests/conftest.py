<<<<<<< HEAD
"""
Pytest configuration and shared fixtures for all tests.
"""
import pytest
import pandas as pd
import numpy as np
from datetime import datetime, timedelta
from unittest.mock import Mock, MagicMock

from src.data.models import (
    Portfolio, Holding, Strategy, AssetAllocation, 
    GeographicalDiversification, SectorDiversification,
    StockExchange, Region, Sector, RiskProfile,
    InvestmentGoal, InvestmentHorizon, Currency,
    PortfolioPreference, InvestmentAgent, InvestmentKnowledge,
    IncomeLevel, InvestmentPurpose, LiquidityNeed,
    MarketDownturnReaction, InvestmentPriority
)


# ============================================================================
# Data Model Fixtures
# ============================================================================

@pytest.fixture
def sample_asset_allocation():
    """Sample asset allocation for testing."""
    return AssetAllocation(
        stocks_percentage=60.0,
        bonds_percentage=30.0,
        real_estate_percentage=5.0,
        commodities_percentage=3.0,
        cryptocurrency_percentage=0.0,
        cash_percentage=2.0
    )


@pytest.fixture
def sample_geographical_diversification():
    """Sample geographical diversification for testing."""
    return GeographicalDiversification(
        regions=[
            Region(region="North America", weight=50.0),
            Region(region="Europe", weight=30.0),
            Region(region="Asia", weight=20.0)
        ]
    )


@pytest.fixture
def sample_sector_diversification():
    """Sample sector diversification for testing."""
    return SectorDiversification(
        sectors=[
            Sector(sector="Technology", weight=30.0),
            Sector(sector="Healthcare", weight=20.0),
            Sector(sector="Financial", weight=25.0),
            Sector(sector="Consumer", weight=25.0)
        ]
    )


@pytest.fixture
def sample_strategy(sample_asset_allocation, sample_geographical_diversification, sample_sector_diversification):
    """Sample investment strategy for testing."""
    return Strategy(
        name="Balanced Growth Strategy",
        description="A balanced portfolio for long-term growth",
        asset_allocation=sample_asset_allocation,
        geographical_diversification=sample_geographical_diversification,
        sector_diversification=sample_sector_diversification,
        stock_exchange=StockExchange.NYSE,
        risk_tolerance="Moderate",
        time_horizon="Long Term (7-15 years)",
        expected_returns="7-9% annually"
    )


@pytest.fixture
def sample_holdings():
    """Sample portfolio holdings for testing."""
    return [
        Holding(
            symbol="VTI",
            name="Vanguard Total Stock Market ETF",
            isin="US9229087690",
            asset_class="Stocks",
            weight=60.0
        ),
        Holding(
            symbol="BND",
            name="Vanguard Total Bond Market ETF",
            isin="US9219378356",
            asset_class="Bonds",
            weight=30.0
        ),
        Holding(
            symbol="VNQ",
            name="Vanguard Real Estate ETF",
            isin="US9229085538",
            asset_class="Real Estate",
            weight=10.0
        )
    ]


@pytest.fixture
def sample_portfolio(sample_holdings, sample_strategy):
    """Sample portfolio for testing."""
    return Portfolio(
        name="Test Portfolio",
        holdings=sample_holdings,
        strategy=sample_strategy
    )


@pytest.fixture
def sample_portfolio_preference():
    """Sample portfolio preference for testing."""
    return PortfolioPreference(
        goal=InvestmentGoal.WEALTH_BUILDING,
        risk_profile=RiskProfile.MODERATE,
        investment_horizon=InvestmentHorizon.LONG_TERM,
        currency=Currency.USD,
        stock_exchange=StockExchange.NYSE,
        initial_investment=10000.0,
        # Enhanced fields - Personal Information
        age=35,
        investment_knowledge=InvestmentKnowledge.INTERMEDIATE,
        income_level=IncomeLevel.FROM_60K_TO_100K,
        # Enhanced fields - Investment Goals & Timeline
        investment_purpose=InvestmentPurpose.GROW_WEALTH,
        liquidity_need=LiquidityNeed.OVER_5_YEARS,
        # Enhanced fields - Financial Situation
        has_emergency_fund=True,
        other_investments=5000.0,
        monthly_contribution=500.0,
        # Enhanced fields - Risk Assessment
        max_acceptable_loss=20.0,
        market_downturn_reaction=MarketDownturnReaction.HOLD,
        investment_priority=InvestmentPriority.GROWTH
    )


@pytest.fixture
def sample_investment_agent(sample_strategy):
    """Sample investment agent for testing."""
    return InvestmentAgent(
        strategy=sample_strategy,
        reasoning="This is a test reasoning for the investment strategy."
    )


# ============================================================================
# State Fixtures
# ============================================================================

@pytest.fixture
def sample_state(sample_portfolio_preference):
    """Sample workflow state for testing."""
    return {
        'data': {
            'investment': {
                'analyst': None,
                'user_preferences': sample_portfolio_preference
            }
        },
        'metadata': {
            'show_reasoning': False,
            'investment_llm_agent': None,
            'portfolio_llm_agent': None,
            'analyst_llm_agent': None
        }
    }


@pytest.fixture
def sample_state_with_portfolio(sample_state, sample_portfolio):
    """Sample workflow state with portfolio for testing."""
    sample_state['data']['portfolio'] = sample_portfolio
    return sample_state


# ============================================================================
# Mock LLM Fixtures
# ============================================================================

@pytest.fixture
def mock_llm():
    """Mock LLM for testing."""
    mock = Mock()
    mock.with_structured_output = Mock(return_value=mock)
    mock.invoke = Mock()
    return mock


@pytest.fixture
def mock_llm_with_strategy_response(mock_llm, sample_investment_agent):
    """Mock LLM that returns investment agent response."""
    mock_llm.invoke.return_value = sample_investment_agent
    return mock_llm


# ============================================================================
# Data Generation Fixtures
# ============================================================================

@pytest.fixture
def sample_price_series():
    """Generate sample price series for testing metrics."""
    dates = pd.date_range(start='2020-01-01', end='2023-12-31', freq='D')
    # Generate realistic price data with some volatility
    np.random.seed(42)
    returns = np.random.normal(0.0005, 0.01, len(dates))
    prices = 100 * (1 + returns).cumprod()
    return pd.Series(prices, index=dates)


@pytest.fixture
def sample_benchmark_series():
    """Generate sample benchmark price series for testing."""
    dates = pd.date_range(start='2020-01-01', end='2023-12-31', freq='D')
    np.random.seed(24)
    returns = np.random.normal(0.0004, 0.008, len(dates))
    prices = 100 * (1 + returns).cumprod()
    return pd.Series(prices, index=dates)


@pytest.fixture
def sample_ohlcv_data():
    """Generate sample OHLCV data for polygon API testing."""
    dates = pd.date_range(start='2023-01-01', end='2023-12-31', freq='D')
    data = []
    price = 100.0
    
    for date in dates:
        daily_return = np.random.normal(0.0005, 0.01)
        close = price * (1 + daily_return)
        high = close * (1 + abs(np.random.normal(0, 0.005)))
        low = close * (1 - abs(np.random.normal(0, 0.005)))
        open_price = (high + low) / 2
        volume = np.random.randint(1000000, 10000000)
        
        data.append({
            'date': date.strftime('%Y-%m-%d %H:%M:%S'),
            'open': round(open_price, 2),
            'high': round(high, 2),
            'low': round(low, 2),
            'close': round(close, 2),
            'volume': volume
        })
        
        price = close
    
    return data


@pytest.fixture
def sample_tickers_data(sample_ohlcv_data):
    """Generate sample tickers data dictionary."""
    return {
        'VTI': sample_ohlcv_data[:200],
        'BND': sample_ohlcv_data[:200],
        'VNQ': sample_ohlcv_data[:200]
    }


# ============================================================================
# Environment Fixtures
# ============================================================================

@pytest.fixture
def mock_env_vars(monkeypatch):
    """Mock environment variables for testing."""
    monkeypatch.setenv("ANTHROPIC_API_KEY", "test-anthropic-key")
    monkeypatch.setenv("GOOGLE_API_KEY", "test-google-key")
    monkeypatch.setenv("OPENAI_API_KEY", "test-openai-key")
    monkeypatch.setenv("POLYGON_API_KEY", "test-polygon-key")


# ============================================================================
# Helper Functions
# ============================================================================

def create_mock_llm_response(model_class, **kwargs):
    """Helper to create mock LLM responses."""
    return model_class(**kwargs)
=======
"""
Pytest configuration and shared fixtures for all tests.
"""

from unittest.mock import Mock

import numpy as np
import pandas as pd
import pytest

from src.data.models import (
    AssetAllocation,
    Currency,
    GeographicalDiversification,
    Holding,
    IncomeLevel,
    InvestmentAgent,
    InvestmentGoal,
    InvestmentHorizon,
    InvestmentKnowledge,
    InvestmentPriority,
    InvestmentPurpose,
    LiquidityNeed,
    MarketDownturnReaction,
    Portfolio,
    PortfolioPreference,
    Region,
    RiskProfile,
    Sector,
    SectorDiversification,
    StockExchange,
    Strategy,
)

# ============================================================================
# Data Model Fixtures
# ============================================================================


@pytest.fixture
def sample_asset_allocation():
    """Sample asset allocation for testing."""
    return AssetAllocation(
        stocks_percentage=60.0,
        bonds_percentage=30.0,
        real_estate_percentage=5.0,
        commodities_percentage=3.0,
        cryptocurrency_percentage=0.0,
        cash_percentage=2.0,
    )


@pytest.fixture
def sample_geographical_diversification():
    """Sample geographical diversification for testing."""
    return GeographicalDiversification(
        regions=[
            Region(region="North America", weight=50.0),
            Region(region="Europe", weight=30.0),
            Region(region="Asia", weight=20.0),
        ]
    )


@pytest.fixture
def sample_sector_diversification():
    """Sample sector diversification for testing."""
    return SectorDiversification(
        sectors=[
            Sector(sector="Technology", weight=30.0),
            Sector(sector="Healthcare", weight=20.0),
            Sector(sector="Financial", weight=25.0),
            Sector(sector="Consumer", weight=25.0),
        ]
    )


@pytest.fixture
def sample_strategy(
    sample_asset_allocation,
    sample_geographical_diversification,
    sample_sector_diversification,
):
    """Sample investment strategy for testing."""
    return Strategy(
        name="Balanced Growth Strategy",
        description="A balanced portfolio for long-term growth",
        asset_allocation=sample_asset_allocation,
        geographical_diversification=sample_geographical_diversification,
        sector_diversification=sample_sector_diversification,
        stock_exchange=StockExchange.NYSE,
        risk_tolerance="Moderate",
        time_horizon="Long Term (7-15 years)",
        expected_returns="7-9% annually",
    )


@pytest.fixture
def sample_holdings():
    """Sample portfolio holdings for testing."""
    return [
        Holding(
            symbol="VTI",
            name="Vanguard Total Stock Market ETF",
            isin="US9229087690",
            asset_class="Stocks",
            weight=60.0,
        ),
        Holding(
            symbol="BND",
            name="Vanguard Total Bond Market ETF",
            isin="US9219378356",
            asset_class="Bonds",
            weight=30.0,
        ),
        Holding(
            symbol="VNQ",
            name="Vanguard Real Estate ETF",
            isin="US9229085538",
            asset_class="Real Estate",
            weight=10.0,
        ),
    ]


@pytest.fixture
def sample_portfolio(sample_holdings, sample_strategy):
    """Sample portfolio for testing."""
    return Portfolio(
        name="Test Portfolio", holdings=sample_holdings, strategy=sample_strategy
    )


@pytest.fixture
def sample_portfolio_preference():
    """Sample portfolio preference for testing."""
    return PortfolioPreference(
        goal=InvestmentGoal.WEALTH_BUILDING,
        risk_profile=RiskProfile.MODERATE,
        investment_horizon=InvestmentHorizon.LONG_TERM,
        currency=Currency.USD,
        stock_exchange=StockExchange.NYSE,
        initial_investment=10000.0,
        # Enhanced fields - Personal Information
        age=35,
        investment_knowledge=InvestmentKnowledge.INTERMEDIATE,
        income_level=IncomeLevel.FROM_60K_TO_100K,
        # Enhanced fields - Investment Goals & Timeline
        investment_purpose=InvestmentPurpose.GROW_WEALTH,
        liquidity_need=LiquidityNeed.OVER_5_YEARS,
        # Enhanced fields - Financial Situation
        has_emergency_fund=True,
        other_investments=5000.0,
        monthly_contribution=500.0,
        # Enhanced fields - Risk Assessment
        max_acceptable_loss=20.0,
        market_downturn_reaction=MarketDownturnReaction.HOLD,
        investment_priority=InvestmentPriority.GROWTH,
    )


@pytest.fixture
def sample_investment_agent(sample_strategy):
    """Sample investment agent for testing."""
    return InvestmentAgent(
        strategy=sample_strategy,
        reasoning="This is a test reasoning for the investment strategy.",
    )


# ============================================================================
# State Fixtures
# ============================================================================


@pytest.fixture
def sample_state(sample_portfolio_preference):
    """Sample workflow state for testing."""
    return {
        "data": {
            "investment": {
                "analyst": None,
                "user_preferences": sample_portfolio_preference,
            }
        },
        "metadata": {
            "show_reasoning": False,
            "investment_llm_agent": None,
            "portfolio_llm_agent": None,
            "analyst_llm_agent": None,
        },
    }


@pytest.fixture
def sample_state_with_portfolio(sample_state, sample_portfolio):
    """Sample workflow state with portfolio for testing."""
    sample_state["data"]["portfolio"] = sample_portfolio
    return sample_state


# ============================================================================
# Mock LLM Fixtures
# ============================================================================


@pytest.fixture
def mock_llm():
    """Mock LLM for testing."""
    mock = Mock()
    mock.with_structured_output = Mock(return_value=mock)
    mock.invoke = Mock()
    return mock


@pytest.fixture
def mock_llm_with_strategy_response(mock_llm, sample_investment_agent):
    """Mock LLM that returns investment agent response."""
    mock_llm.invoke.return_value = sample_investment_agent
    return mock_llm


# ============================================================================
# Data Generation Fixtures
# ============================================================================


@pytest.fixture
def sample_price_series():
    """Generate sample price series for testing metrics."""
    dates = pd.date_range(start="2020-01-01", end="2023-12-31", freq="D")
    # Generate realistic price data with some volatility
    np.random.seed(42)
    returns = np.random.normal(0.0005, 0.01, len(dates))
    prices = 100 * (1 + returns).cumprod()
    return pd.Series(prices, index=dates)


@pytest.fixture
def sample_benchmark_series():
    """Generate sample benchmark price series for testing."""
    dates = pd.date_range(start="2020-01-01", end="2023-12-31", freq="D")
    np.random.seed(24)
    returns = np.random.normal(0.0004, 0.008, len(dates))
    prices = 100 * (1 + returns).cumprod()
    return pd.Series(prices, index=dates)


@pytest.fixture
def sample_ohlcv_data():
    """Generate sample OHLCV data for polygon API testing."""
    dates = pd.date_range(start="2023-01-01", end="2023-12-31", freq="D")
    data = []
    price = 100.0

    for date in dates:
        daily_return = np.random.normal(0.0005, 0.01)
        close = price * (1 + daily_return)
        high = close * (1 + abs(np.random.normal(0, 0.005)))
        low = close * (1 - abs(np.random.normal(0, 0.005)))
        open_price = (high + low) / 2
        volume = np.random.randint(1000000, 10000000)

        data.append(
            {
                "date": date.strftime("%Y-%m-%d %H:%M:%S"),
                "open": round(open_price, 2),
                "high": round(high, 2),
                "low": round(low, 2),
                "close": round(close, 2),
                "volume": volume,
            }
        )

        price = close

    return data


@pytest.fixture
def sample_tickers_data(sample_ohlcv_data):
    """Generate sample tickers data dictionary."""
    return {
        "VTI": sample_ohlcv_data[:200],
        "BND": sample_ohlcv_data[:200],
        "VNQ": sample_ohlcv_data[:200],
    }


# ============================================================================
# Environment Fixtures
# ============================================================================


@pytest.fixture
def mock_env_vars(monkeypatch):
    """Mock environment variables for testing."""
    monkeypatch.setenv("ANTHROPIC_API_KEY", "test-anthropic-key")
    monkeypatch.setenv("GOOGLE_API_KEY", "test-google-key")
    monkeypatch.setenv("OPENAI_API_KEY", "test-openai-key")
    monkeypatch.setenv("POLYGON_API_KEY", "test-polygon-key")


# ============================================================================
# Helper Functions
# ============================================================================


def create_mock_llm_response(model_class, **kwargs):
    """Helper to create mock LLM responses."""
    return model_class(**kwargs)
>>>>>>> 42498cf4
<|MERGE_RESOLUTION|>--- conflicted
+++ resolved
@@ -1,292 +1,3 @@
-<<<<<<< HEAD
-"""
-Pytest configuration and shared fixtures for all tests.
-"""
-import pytest
-import pandas as pd
-import numpy as np
-from datetime import datetime, timedelta
-from unittest.mock import Mock, MagicMock
-
-from src.data.models import (
-    Portfolio, Holding, Strategy, AssetAllocation, 
-    GeographicalDiversification, SectorDiversification,
-    StockExchange, Region, Sector, RiskProfile,
-    InvestmentGoal, InvestmentHorizon, Currency,
-    PortfolioPreference, InvestmentAgent, InvestmentKnowledge,
-    IncomeLevel, InvestmentPurpose, LiquidityNeed,
-    MarketDownturnReaction, InvestmentPriority
-)
-
-
-# ============================================================================
-# Data Model Fixtures
-# ============================================================================
-
-@pytest.fixture
-def sample_asset_allocation():
-    """Sample asset allocation for testing."""
-    return AssetAllocation(
-        stocks_percentage=60.0,
-        bonds_percentage=30.0,
-        real_estate_percentage=5.0,
-        commodities_percentage=3.0,
-        cryptocurrency_percentage=0.0,
-        cash_percentage=2.0
-    )
-
-
-@pytest.fixture
-def sample_geographical_diversification():
-    """Sample geographical diversification for testing."""
-    return GeographicalDiversification(
-        regions=[
-            Region(region="North America", weight=50.0),
-            Region(region="Europe", weight=30.0),
-            Region(region="Asia", weight=20.0)
-        ]
-    )
-
-
-@pytest.fixture
-def sample_sector_diversification():
-    """Sample sector diversification for testing."""
-    return SectorDiversification(
-        sectors=[
-            Sector(sector="Technology", weight=30.0),
-            Sector(sector="Healthcare", weight=20.0),
-            Sector(sector="Financial", weight=25.0),
-            Sector(sector="Consumer", weight=25.0)
-        ]
-    )
-
-
-@pytest.fixture
-def sample_strategy(sample_asset_allocation, sample_geographical_diversification, sample_sector_diversification):
-    """Sample investment strategy for testing."""
-    return Strategy(
-        name="Balanced Growth Strategy",
-        description="A balanced portfolio for long-term growth",
-        asset_allocation=sample_asset_allocation,
-        geographical_diversification=sample_geographical_diversification,
-        sector_diversification=sample_sector_diversification,
-        stock_exchange=StockExchange.NYSE,
-        risk_tolerance="Moderate",
-        time_horizon="Long Term (7-15 years)",
-        expected_returns="7-9% annually"
-    )
-
-
-@pytest.fixture
-def sample_holdings():
-    """Sample portfolio holdings for testing."""
-    return [
-        Holding(
-            symbol="VTI",
-            name="Vanguard Total Stock Market ETF",
-            isin="US9229087690",
-            asset_class="Stocks",
-            weight=60.0
-        ),
-        Holding(
-            symbol="BND",
-            name="Vanguard Total Bond Market ETF",
-            isin="US9219378356",
-            asset_class="Bonds",
-            weight=30.0
-        ),
-        Holding(
-            symbol="VNQ",
-            name="Vanguard Real Estate ETF",
-            isin="US9229085538",
-            asset_class="Real Estate",
-            weight=10.0
-        )
-    ]
-
-
-@pytest.fixture
-def sample_portfolio(sample_holdings, sample_strategy):
-    """Sample portfolio for testing."""
-    return Portfolio(
-        name="Test Portfolio",
-        holdings=sample_holdings,
-        strategy=sample_strategy
-    )
-
-
-@pytest.fixture
-def sample_portfolio_preference():
-    """Sample portfolio preference for testing."""
-    return PortfolioPreference(
-        goal=InvestmentGoal.WEALTH_BUILDING,
-        risk_profile=RiskProfile.MODERATE,
-        investment_horizon=InvestmentHorizon.LONG_TERM,
-        currency=Currency.USD,
-        stock_exchange=StockExchange.NYSE,
-        initial_investment=10000.0,
-        # Enhanced fields - Personal Information
-        age=35,
-        investment_knowledge=InvestmentKnowledge.INTERMEDIATE,
-        income_level=IncomeLevel.FROM_60K_TO_100K,
-        # Enhanced fields - Investment Goals & Timeline
-        investment_purpose=InvestmentPurpose.GROW_WEALTH,
-        liquidity_need=LiquidityNeed.OVER_5_YEARS,
-        # Enhanced fields - Financial Situation
-        has_emergency_fund=True,
-        other_investments=5000.0,
-        monthly_contribution=500.0,
-        # Enhanced fields - Risk Assessment
-        max_acceptable_loss=20.0,
-        market_downturn_reaction=MarketDownturnReaction.HOLD,
-        investment_priority=InvestmentPriority.GROWTH
-    )
-
-
-@pytest.fixture
-def sample_investment_agent(sample_strategy):
-    """Sample investment agent for testing."""
-    return InvestmentAgent(
-        strategy=sample_strategy,
-        reasoning="This is a test reasoning for the investment strategy."
-    )
-
-
-# ============================================================================
-# State Fixtures
-# ============================================================================
-
-@pytest.fixture
-def sample_state(sample_portfolio_preference):
-    """Sample workflow state for testing."""
-    return {
-        'data': {
-            'investment': {
-                'analyst': None,
-                'user_preferences': sample_portfolio_preference
-            }
-        },
-        'metadata': {
-            'show_reasoning': False,
-            'investment_llm_agent': None,
-            'portfolio_llm_agent': None,
-            'analyst_llm_agent': None
-        }
-    }
-
-
-@pytest.fixture
-def sample_state_with_portfolio(sample_state, sample_portfolio):
-    """Sample workflow state with portfolio for testing."""
-    sample_state['data']['portfolio'] = sample_portfolio
-    return sample_state
-
-
-# ============================================================================
-# Mock LLM Fixtures
-# ============================================================================
-
-@pytest.fixture
-def mock_llm():
-    """Mock LLM for testing."""
-    mock = Mock()
-    mock.with_structured_output = Mock(return_value=mock)
-    mock.invoke = Mock()
-    return mock
-
-
-@pytest.fixture
-def mock_llm_with_strategy_response(mock_llm, sample_investment_agent):
-    """Mock LLM that returns investment agent response."""
-    mock_llm.invoke.return_value = sample_investment_agent
-    return mock_llm
-
-
-# ============================================================================
-# Data Generation Fixtures
-# ============================================================================
-
-@pytest.fixture
-def sample_price_series():
-    """Generate sample price series for testing metrics."""
-    dates = pd.date_range(start='2020-01-01', end='2023-12-31', freq='D')
-    # Generate realistic price data with some volatility
-    np.random.seed(42)
-    returns = np.random.normal(0.0005, 0.01, len(dates))
-    prices = 100 * (1 + returns).cumprod()
-    return pd.Series(prices, index=dates)
-
-
-@pytest.fixture
-def sample_benchmark_series():
-    """Generate sample benchmark price series for testing."""
-    dates = pd.date_range(start='2020-01-01', end='2023-12-31', freq='D')
-    np.random.seed(24)
-    returns = np.random.normal(0.0004, 0.008, len(dates))
-    prices = 100 * (1 + returns).cumprod()
-    return pd.Series(prices, index=dates)
-
-
-@pytest.fixture
-def sample_ohlcv_data():
-    """Generate sample OHLCV data for polygon API testing."""
-    dates = pd.date_range(start='2023-01-01', end='2023-12-31', freq='D')
-    data = []
-    price = 100.0
-    
-    for date in dates:
-        daily_return = np.random.normal(0.0005, 0.01)
-        close = price * (1 + daily_return)
-        high = close * (1 + abs(np.random.normal(0, 0.005)))
-        low = close * (1 - abs(np.random.normal(0, 0.005)))
-        open_price = (high + low) / 2
-        volume = np.random.randint(1000000, 10000000)
-        
-        data.append({
-            'date': date.strftime('%Y-%m-%d %H:%M:%S'),
-            'open': round(open_price, 2),
-            'high': round(high, 2),
-            'low': round(low, 2),
-            'close': round(close, 2),
-            'volume': volume
-        })
-        
-        price = close
-    
-    return data
-
-
-@pytest.fixture
-def sample_tickers_data(sample_ohlcv_data):
-    """Generate sample tickers data dictionary."""
-    return {
-        'VTI': sample_ohlcv_data[:200],
-        'BND': sample_ohlcv_data[:200],
-        'VNQ': sample_ohlcv_data[:200]
-    }
-
-
-# ============================================================================
-# Environment Fixtures
-# ============================================================================
-
-@pytest.fixture
-def mock_env_vars(monkeypatch):
-    """Mock environment variables for testing."""
-    monkeypatch.setenv("ANTHROPIC_API_KEY", "test-anthropic-key")
-    monkeypatch.setenv("GOOGLE_API_KEY", "test-google-key")
-    monkeypatch.setenv("OPENAI_API_KEY", "test-openai-key")
-    monkeypatch.setenv("POLYGON_API_KEY", "test-polygon-key")
-
-
-# ============================================================================
-# Helper Functions
-# ============================================================================
-
-def create_mock_llm_response(model_class, **kwargs):
-    """Helper to create mock LLM responses."""
-    return model_class(**kwargs)
-=======
 """
 Pytest configuration and shared fixtures for all tests.
 """
@@ -597,5 +308,4 @@
 
 def create_mock_llm_response(model_class, **kwargs):
     """Helper to create mock LLM responses."""
-    return model_class(**kwargs)
->>>>>>> 42498cf4
+    return model_class(**kwargs)