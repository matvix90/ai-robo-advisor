<<<<<<< HEAD
"""
Tests for questionnaire utilities.
"""
import pytest
from unittest.mock import Mock, patch
import sys

from src.utils.questionnaires import (
    get_user_preferences,
    choose_llm_model
)
from src.data.models import (
    InvestmentGoal, RiskProfile, InvestmentHorizon,
    Currency, StockExchange, PortfolioPreference,
    InvestmentKnowledge, IncomeLevel, InvestmentPurpose,
    LiquidityNeed, MarketDownturnReaction, InvestmentPriority
)
from src.llm.models import AllModels, LLMModel, ModelProvider


# ============================================================================
# Get User Preferences Tests
# ============================================================================

def get_complete_mock_setup():
    """Get complete mock setup for questionnaire tests."""
    return {
        'select_side_effect': [
            InvestmentKnowledge.INTERMEDIATE,       # investment_knowledge
            IncomeLevel.FROM_60K_TO_100K,          # income_level  
            InvestmentGoal.WEALTH_BUILDING,        # goal
            InvestmentPurpose.GROW_WEALTH,         # investment_purpose
            InvestmentHorizon.LONG_TERM,           # investment_horizon
            LiquidityNeed.OVER_5_YEARS,            # liquidity_need
            MarketDownturnReaction.HOLD,           # market_downturn_reaction
            InvestmentPriority.GROWTH,             # investment_priority
            Currency.USD,                          # currency
            StockExchange.NYSE                     # stock_exchange
        ],
        'text_side_effect': [
            "35",      # age
            "20.0",    # max_acceptable_loss
            "5000",    # other_investments
            "10000",   # initial_investment
            "500"      # monthly_contribution
        ],
        'confirm_return': True  # has_emergency_fund
    }

@pytest.mark.unit
class TestGetUserPreferences:
    """Tests for get_user_preferences function."""

    @patch('src.utils.questionnaires.questionary.text')
    @patch('src.utils.questionnaires.questionary.select')
    @patch('src.utils.questionnaires.questionary.confirm')
    def test_get_user_preferences_complete(self, mock_confirm, mock_select, mock_text):
        """Test getting complete user preferences."""
        # Get standard mock setup
        mock_setup = get_complete_mock_setup()
        
        mock_select.return_value.ask.side_effect = mock_setup['select_side_effect']
        mock_text.return_value.ask.side_effect = mock_setup['text_side_effect']
        mock_confirm.return_value.ask.return_value = mock_setup['confirm_return']
        
        result = get_user_preferences()
        
        # Check type using type() instead of isinstance for better compatibility
        assert type(result).__name__ == 'PortfolioPreference'
        assert result.goal == InvestmentGoal.WEALTH_BUILDING
        assert result.risk_profile.value  # Calculated risk profile
        assert result.investment_horizon == InvestmentHorizon.LONG_TERM
        assert result.currency == Currency.USD
        assert result.stock_exchange == StockExchange.NYSE
        assert result.initial_investment == 10000.0
        assert result.age == 35
        assert result.investment_knowledge == InvestmentKnowledge.INTERMEDIATE
        assert result.income_level == IncomeLevel.FROM_60K_TO_100K

    @patch('src.utils.questionnaires.questionary.select')
    def test_get_user_preferences_keyboard_interrupt(self, mock_select):
        """Test handling of keyboard interrupt."""
        mock_select.return_value.ask.return_value = None  # Simulates interrupt
        
        with pytest.raises(SystemExit):
            get_user_preferences()

    @patch('src.utils.questionnaires.questionary.text')
    @patch('src.utils.questionnaires.questionary.select')
    @patch('src.utils.questionnaires.questionary.confirm')
    def test_get_user_preferences_different_currency(self, mock_confirm, mock_select, mock_text):
        """Test getting preferences with different currency."""
        mock_select.return_value.ask.side_effect = [
            InvestmentKnowledge.BASIC,              # investment_knowledge
            IncomeLevel.FROM_100K_TO_150K,         # income_level
            InvestmentGoal.RETIREMENT,             # goal
            InvestmentPurpose.GENERATE_INCOME,     # investment_purpose
            InvestmentHorizon.VERY_LONG_TERM,      # investment_horizon
            LiquidityNeed.FROM_3_TO_5_YEARS,       # liquidity_need
            MarketDownturnReaction.HOLD,           # market_downturn_reaction
            InvestmentPriority.STABILITY,          # investment_priority
            Currency.EUR,                          # currency
            StockExchange.EURONEXT                 # stock_exchange
        ]
        mock_text.return_value.ask.side_effect = [
            "45",      # age
            "10.0",    # max_acceptable_loss
            "15000",   # other_investments
            "50000",   # initial_investment
            "1000"     # monthly_contribution
        ]
        mock_confirm.return_value.ask.return_value = True  # has_emergency_fund
        
        result = get_user_preferences()
        
        assert result.currency == Currency.EUR
        assert result.stock_exchange == StockExchange.EURONEXT
        assert result.initial_investment == 50000.0

    @patch('src.utils.questionnaires.questionary.text')
    @patch('src.utils.questionnaires.questionary.select')
    @patch('src.utils.questionnaires.questionary.confirm')
    def test_get_user_preferences_amount_with_commas(self, mock_confirm, mock_select, mock_text):
        """Test handling of investment amount with commas."""
        mock_setup = get_complete_mock_setup()
        mock_select.return_value.ask.side_effect = mock_setup['select_side_effect']
        # Test amount with commas as initial investment input
        mock_text.return_value.ask.side_effect = [
            "35",       # age
            "20.0",     # max_acceptable_loss
            "5000",     # other_investments
            "100,000.50",  # initial_investment (with commas)
            "500"       # monthly_contribution
        ]
        mock_confirm.return_value.ask.return_value = mock_setup['confirm_return']
        
        result = get_user_preferences()
        
        assert result.initial_investment == 100000.50

    @patch('src.utils.questionnaires.questionary.text')
    @patch('src.utils.questionnaires.questionary.select')
    @patch('src.utils.questionnaires.questionary.confirm')
    def test_get_user_preferences_amount_with_currency_symbols(self, mock_confirm, mock_select, mock_text):
        """Test handling of investment amount with currency symbols."""
        mock_setup = get_complete_mock_setup()
        mock_select.return_value.ask.side_effect = mock_setup['select_side_effect']
        # Test amount with currency symbols as initial investment input
        mock_text.return_value.ask.side_effect = [
            "35",       # age
            "20.0",     # max_acceptable_loss
            "5000",     # other_investments
            "$25,000",  # initial_investment (with currency symbol)
            "500"       # monthly_contribution
        ]
        mock_confirm.return_value.ask.return_value = mock_setup['confirm_return']
        
        result = get_user_preferences()
        
        assert result.initial_investment == 25000.0

    @patch('src.utils.questionnaires.questionary.select')
    def test_get_user_preferences_interrupt_on_risk_profile(self, mock_select):
        """Test interrupt on risk profile selection."""
        # Return goal, then None for risk profile
        mock_select.return_value.ask.side_effect = [
            InvestmentGoal.WEALTH_BUILDING,
            None  # Interrupt on risk profile
        ]
        
        with pytest.raises(SystemExit):
            get_user_preferences()

    @patch('src.utils.questionnaires.questionary.select')
    def test_get_user_preferences_interrupt_on_horizon(self, mock_select):
        """Test interrupt on investment horizon selection."""
        mock_select.return_value.ask.side_effect = [
            InvestmentGoal.WEALTH_BUILDING,
            RiskProfile.MODERATE,
            None  # Interrupt on horizon
        ]
        
        with pytest.raises(SystemExit):
            get_user_preferences()

    @patch('src.utils.questionnaires.questionary.select')
    def test_get_user_preferences_interrupt_on_currency(self, mock_select):
        """Test interrupt on currency selection."""
        mock_select.return_value.ask.side_effect = [
            InvestmentGoal.WEALTH_BUILDING,
            RiskProfile.MODERATE,
            InvestmentHorizon.LONG_TERM,
            None  # Interrupt on currency
        ]
        
        with pytest.raises(SystemExit):
            get_user_preferences()

    @patch('src.utils.questionnaires.questionary.select')
    def test_get_user_preferences_interrupt_on_exchange(self, mock_select):
        """Test interrupt on stock exchange selection."""
        mock_select.return_value.ask.side_effect = [
            InvestmentGoal.WEALTH_BUILDING,
            RiskProfile.MODERATE,
            InvestmentHorizon.LONG_TERM,
            Currency.USD,
            None  # Interrupt on exchange
        ]
        
        with pytest.raises(SystemExit):
            get_user_preferences()

    @patch('src.utils.questionnaires.questionary.select')
    @patch('src.utils.questionnaires.questionary.text')
    def test_get_user_preferences_interrupt_on_amount(self, mock_text, mock_select):
        """Test interrupt on investment amount input."""
        mock_select.return_value.ask.side_effect = [
            InvestmentGoal.WEALTH_BUILDING,
            RiskProfile.MODERATE,
            InvestmentHorizon.LONG_TERM,
            Currency.USD,
            StockExchange.NYSE
        ]
        mock_text.return_value.ask.return_value = None  # Interrupt on amount
        
        with pytest.raises(SystemExit):
            get_user_preferences()

    @patch('src.utils.questionnaires.questionary.confirm')
    @patch('src.utils.questionnaires.questionary.select')
    @patch('src.utils.questionnaires.questionary.text')
    def test_get_user_preferences_euro_symbol(self, mock_text, mock_select, mock_confirm):
        """Test handling of Euro currency symbol."""
        mock_setup = get_complete_mock_setup()
        # Use EUR currency in the select side effect
        mock_setup_euro = mock_setup.copy()
        mock_setup_euro['select_side_effect'] = mock_setup['select_side_effect'].copy()
        mock_setup_euro['select_side_effect'][8] = Currency.EUR  # Update currency to EUR
        
        mock_select.return_value.ask.side_effect = mock_setup_euro['select_side_effect']
        # Test amount with Euro symbol as initial investment input
        mock_text.return_value.ask.side_effect = [
            "35",       # age
            "20.0",     # max_acceptable_loss
            "5000",     # other_investments
            "€15,000",  # initial_investment (with Euro symbol)
            "500"       # monthly_contribution
        ]
        mock_confirm.return_value.ask.return_value = mock_setup['confirm_return']
        
        result = get_user_preferences()
        
        assert result.initial_investment == 15000.0

    @patch('src.utils.questionnaires.questionary.text')
    @patch('src.utils.questionnaires.questionary.select')
    @patch('src.utils.questionnaires.questionary.confirm')
    def test_get_user_preferences_pound_symbol(self, mock_confirm, mock_select, mock_text):
        """Test handling of Pound currency symbol."""
        mock_setup = get_complete_mock_setup()
        # Use GBP currency in the select side effect
        mock_setup_gbp = mock_setup.copy()
        mock_setup_gbp['select_side_effect'] = mock_setup['select_side_effect'].copy()
        mock_setup_gbp['select_side_effect'][8] = Currency.GBP  # Update currency to GBP
        
        mock_select.return_value.ask.side_effect = mock_setup_gbp['select_side_effect']
        # Test amount with Pound symbol as initial investment input
        mock_text.return_value.ask.side_effect = [
            "35",       # age
            "20.0",     # max_acceptable_loss
            "5000",     # other_investments
            "£20,000",  # initial_investment (with Pound symbol)
            "500"       # monthly_contribution
        ]
        mock_confirm.return_value.ask.return_value = mock_setup['confirm_return']
        
        result = get_user_preferences()
        
        assert result.initial_investment == 20000.0


# ============================================================================
# Choose LLM Model Tests
# ============================================================================

@pytest.mark.unit
class TestChooseLLMModel:
    """Tests for choose_llm_model function."""

    @patch('src.utils.questionnaires.questionary.select')
    def test_choose_llm_model_basic(self, mock_select):
        """Test choosing an LLM model."""
        models = AllModels(models=[
            LLMModel(
                provider=ModelProvider.ANTHROPIC,
                model_name="claude-3-5-sonnet-latest",
                display="Claude 3.5 Sonnet"
            ),
            LLMModel(
                provider=ModelProvider.OPENAI,
                model_name="gpt-4o",
                display="GPT-4o"
            )
        ])
        
        # Mock returns: first for provider selection, second for model selection
        mock_select.return_value.ask.side_effect = [
            ModelProvider.ANTHROPIC,  # Provider selection
            models.models[0]  # Model selection
        ]
        
        result = choose_llm_model(models, agent="investment_agent")
        
        assert type(result).__name__ == 'LLMModel'
        assert result.provider == ModelProvider.ANTHROPIC

    @patch('src.utils.questionnaires.questionary.select')
    def test_choose_llm_model_different_agent(self, mock_select):
        """Test choosing model for different agent types."""
        models = AllModels(models=[
            LLMModel(
                provider=ModelProvider.ANTHROPIC,
                model_name="claude-3-5-sonnet-latest",
                display="Claude 3.5 Sonnet"
            )
        ])
        
        # Mock returns for each call (provider + model for each agent)
        mock_select.return_value.ask.side_effect = [
            ModelProvider.ANTHROPIC, models.models[0],  # investment_agent
            ModelProvider.ANTHROPIC, models.models[0],  # portfolio_agent
            ModelProvider.ANTHROPIC, models.models[0],  # analyst_agent
        ]
        
        # Should work for different agent names
        result1 = choose_llm_model(models, agent="investment_agent")
        result2 = choose_llm_model(models, agent="portfolio_agent")
        result3 = choose_llm_model(models, agent="analyst_agent")
        
        assert all(type(r).__name__ == 'LLMModel' for r in [result1, result2, result3])

    @patch('src.utils.questionnaires.questionary.select')
    def test_choose_llm_model_keyboard_interrupt_on_provider(self, mock_select):
        """Test handling of keyboard interrupt during provider selection."""
        models = AllModels(models=[
            LLMModel(
                provider=ModelProvider.ANTHROPIC,
                model_name="claude-3-5-sonnet-latest",
                display="Claude 3.5 Sonnet"
            )
        ])
        
        mock_select.return_value.ask.return_value = None  # Interrupt on provider
        
        with pytest.raises(SystemExit):
            choose_llm_model(models, agent="investment_agent")

    @patch('src.utils.questionnaires.questionary.select')
    def test_choose_llm_model_keyboard_interrupt_on_model(self, mock_select):
        """Test handling of keyboard interrupt during model selection."""
        models = AllModels(models=[
            LLMModel(
                provider=ModelProvider.ANTHROPIC,
                model_name="claude-3-5-sonnet-latest",
                display="Claude 3.5 Sonnet"
            )
        ])
        
        # Provider selected, then interrupt on model
        mock_select.return_value.ask.side_effect = [
            ModelProvider.ANTHROPIC,  # Provider selection succeeds
            None  # Interrupt on model selection
        ]
        
        with pytest.raises(SystemExit):
            choose_llm_model(models, agent="portfolio_agent")

    @patch('src.utils.questionnaires.questionary.select')
    def test_choose_llm_model_openai_provider(self, mock_select):
        """Test choosing OpenAI model."""
        models = AllModels(models=[
            LLMModel(
                provider=ModelProvider.OPENAI,
                model_name="gpt-4o",
                display="GPT-4o"
            )
        ])
        
        mock_select.return_value.ask.side_effect = [
            ModelProvider.OPENAI,
            models.models[0]
        ]
        
        result = choose_llm_model(models, agent="analyst_agent")
        
        assert result.provider == ModelProvider.OPENAI
        assert result.model_name == "gpt-4o"

    @patch('src.utils.questionnaires.questionary.select')
    def test_choose_llm_model_filters_by_provider(self, mock_select):
        """Test that model choices are filtered by selected provider."""
        models = AllModels(models=[
            LLMModel(
                provider=ModelProvider.ANTHROPIC,
                model_name="claude-3-5-sonnet-latest",
                display="Claude 3.5 Sonnet"
            ),
            LLMModel(
                provider=ModelProvider.OPENAI,
                model_name="gpt-4o",
                display="GPT-4o"
            )
        ])
        
        # Select ANTHROPIC provider
        mock_select.return_value.ask.side_effect = [
            ModelProvider.ANTHROPIC,
            models.models[0]
        ]
        
        result = choose_llm_model(models, agent="investment_agent")
        
        # Should get the ANTHROPIC model, not OPENAI
        assert result.provider == ModelProvider.ANTHROPIC

    @patch('src.utils.questionnaires.questionary.select')
    def test_choose_llm_model_unknown_agent(self, mock_select):
        """Test choosing model with unknown agent type (no specific note)."""
        models = AllModels(models=[
            LLMModel(
                provider=ModelProvider.ANTHROPIC,
                model_name="claude-3-5-sonnet-latest",
                display="Claude 3.5 Sonnet"
            )
        ])
        
        mock_select.return_value.ask.side_effect = [
            ModelProvider.ANTHROPIC,
            models.models[0]
        ]
        
        # Use an agent name that's not one of the three special cases
        result = choose_llm_model(models, agent="unknown_agent")
        
        assert result.provider == ModelProvider.ANTHROPIC


# ============================================================================
# Choose Provider Tests
# ============================================================================

@pytest.mark.unit
class TestChooseProvider:
    """Tests for choose_provider function."""

    @patch('src.utils.questionnaires.questionary.select')
    def test_choose_provider_anthropic(self, mock_select):
        """Test selecting Anthropic provider."""
        from src.utils.questionnaires import choose_provider
        
        mock_select.return_value.ask.return_value = ModelProvider.ANTHROPIC
        
        result = choose_provider()
        
        assert result == ModelProvider.ANTHROPIC

    @patch('src.utils.questionnaires.questionary.select')
    def test_choose_provider_openai(self, mock_select):
        """Test selecting OpenAI provider."""
        from src.utils.questionnaires import choose_provider
        
        mock_select.return_value.ask.return_value = ModelProvider.OPENAI
        
        result = choose_provider()
        
        assert result == ModelProvider.OPENAI

    @patch('src.utils.questionnaires.questionary.select')
    def test_choose_provider_interrupt(self, mock_select):
        """Test handling interrupt during provider selection."""
        from src.utils.questionnaires import choose_provider
        
        mock_select.return_value.ask.return_value = None
        
        with pytest.raises(SystemExit):
            choose_provider()

    @patch('src.utils.questionnaires.questionary.select')
    def test_choose_provider_all_providers(self, mock_select):
        """Test that all providers can be selected."""
        from src.utils.questionnaires import choose_provider
        
        # Test each provider
        for provider in ModelProvider:
            mock_select.return_value.ask.return_value = provider
            result = choose_provider()
            assert result == provider


# ============================================================================
# Validation Tests
# ============================================================================

@pytest.mark.unit
class TestValidationFunctions:
    """Tests for input validation functions."""

    def test_validate_investment_amount_valid(self):
        """Test validation of valid investment amounts."""
        from src.utils.questionnaires import validate_investment_amount
        
        # Valid amounts
        assert validate_investment_amount("10000") is True
        assert validate_investment_amount("1000.50") is True
        assert validate_investment_amount("100") is True
        assert validate_investment_amount("100000") is True

    def test_validate_investment_amount_with_symbols(self):
        """Test validation with currency symbols and commas."""
        from src.utils.questionnaires import validate_investment_amount
        
        # Valid amounts with symbols
        assert validate_investment_amount("$10,000") is True
        assert validate_investment_amount("€5,000.50") is True
        assert validate_investment_amount("£25,000") is True
        assert validate_investment_amount("10,000.50") is True

    def test_validate_investment_amount_empty(self):
        """Test validation of empty input."""
        from src.utils.questionnaires import validate_investment_amount
        
        result = validate_investment_amount("")
        assert result == "Please enter an investment amount"
        
        result = validate_investment_amount("   ")
        assert result == "Please enter an investment amount"

    def test_validate_investment_amount_zero_or_negative(self):
        """Test validation of zero or negative amounts."""
        from src.utils.questionnaires import validate_investment_amount
        
        result = validate_investment_amount("0")
        assert result == "Investment amount must be greater than 0"
        
        result = validate_investment_amount("-1000")
        assert result == "Investment amount must be greater than 0"
        
        result = validate_investment_amount("-100")
        assert result == "Investment amount must be greater than 0"

    def test_validate_investment_amount_below_minimum(self):
        """Test validation of amounts below minimum."""
        from src.utils.questionnaires import validate_investment_amount
        
        result = validate_investment_amount("50")
        assert result == "Minimum investment amount is 100"
        
        result = validate_investment_amount("99")
        assert result == "Minimum investment amount is 100"
        
        result = validate_investment_amount("99.99")
        assert result == "Minimum investment amount is 100"

    def test_validate_investment_amount_invalid_format(self):
        """Test validation of invalid number formats."""
        from src.utils.questionnaires import validate_investment_amount
        
        result = validate_investment_amount("abc")
        assert result == "Please enter a valid number (e.g., 10000, $5,000, 1000.50)"
        
        result = validate_investment_amount("10k")
        assert result == "Please enter a valid number (e.g., 10000, $5,000, 1000.50)"
        
        result = validate_investment_amount("not a number")
        assert result == "Please enter a valid number (e.g., 10000, $5,000, 1000.50)"


# ============================================================================
# Integration Tests
# ============================================================================

@pytest.mark.integration
class TestQuestionnaireIntegration:
    """Integration tests for questionnaire flow."""

    @patch('src.utils.questionnaires.questionary.text')
    @patch('src.utils.questionnaires.questionary.select')
    @patch('src.utils.questionnaires.questionary.confirm')
    def test_complete_questionnaire_flow(self, mock_confirm, mock_select, mock_text):
        """Test complete questionnaire flow from start to finish."""
        # Setup mocks for all questions using our helper
        mock_setup = get_complete_mock_setup()
        
        mock_select.return_value.ask.side_effect = mock_setup['select_side_effect']
        mock_text.return_value.ask.side_effect = mock_setup['text_side_effect']
        mock_confirm.return_value.ask.return_value = mock_setup['confirm_return']
        
        preferences = get_user_preferences()
        
        # Verify the complete flow produced valid preferences
        assert type(preferences).__name__ == 'PortfolioPreference'
        assert preferences.goal is not None
        assert preferences.risk_profile is not None
        assert preferences.investment_horizon is not None
        assert preferences.currency is not None
        assert preferences.stock_exchange is not None
        assert preferences.initial_investment > 0
        assert preferences.age > 0
        assert preferences.investment_knowledge is not None
        assert preferences.income_level is not None
=======
"""
Tests for questionnaire utilities.
"""

from unittest.mock import patch

import pytest

from src.data.models import (
    Benchmarks,
    Currency,
    IncomeLevel,
    InvestmentGoal,
    InvestmentHorizon,
    InvestmentKnowledge,
    InvestmentPriority,
    InvestmentPurpose,
    LiquidityNeed,
    MarketDownturnReaction,
    RiskProfile,
    StockExchange,
)
from src.llm.models import AllModels, LLMModel, ModelProvider
from src.utils.questionnaires import choose_llm_model, get_user_preferences

# ============================================================================
# Get User Preferences Tests
# ============================================================================


def get_complete_mock_setup():
    """Get complete mock setup for questionnaire tests."""
    return {
        "select_side_effect": [
            InvestmentKnowledge.INTERMEDIATE,  # investment_knowledge
            IncomeLevel.FROM_60K_TO_100K,  # income_level
            InvestmentGoal.WEALTH_BUILDING,  # goal
            InvestmentPurpose.GROW_WEALTH,  # investment_purpose
            InvestmentHorizon.LONG_TERM,  # investment_horizon
            LiquidityNeed.OVER_5_YEARS,  # liquidity_need
            MarketDownturnReaction.HOLD,  # market_downturn_reaction
            InvestmentPriority.GROWTH,  # investment_priority
            Currency.USD,  # currency
            StockExchange.NYSE,  # stock_exchange
            Benchmarks.ACWI,  # benchmark
        ],
        "text_side_effect": [
            "35",  # age
            "20.0",  # max_acceptable_loss
            "5000",  # other_investments
            "10000",  # initial_investment
            "500",  # monthly_contribution
        ],
        "confirm_return": True,  # has_emergency_fund
    }


@pytest.mark.unit
class TestGetUserPreferences:
    """Tests for get_user_preferences function."""

    @patch("src.utils.questionnaires.questionary.text")
    @patch("src.utils.questionnaires.questionary.select")
    @patch("src.utils.questionnaires.questionary.confirm")
    def test_get_user_preferences_complete(self, mock_confirm, mock_select, mock_text):
        """Test getting complete user preferences."""
        # Get standard mock setup
        mock_setup = get_complete_mock_setup()

        mock_select.return_value.ask.side_effect = mock_setup["select_side_effect"]
        mock_text.return_value.ask.side_effect = mock_setup["text_side_effect"]
        mock_confirm.return_value.ask.return_value = mock_setup["confirm_return"]

        result = get_user_preferences()

        # Check type using type() instead of isinstance for better compatibility
        assert type(result).__name__ == "PortfolioPreference"
        assert result.goal == InvestmentGoal.WEALTH_BUILDING
        assert result.risk_profile.value  # Calculated risk profile
        assert result.investment_horizon == InvestmentHorizon.LONG_TERM
        assert result.currency == Currency.USD
        assert result.stock_exchange == StockExchange.NYSE
        assert result.initial_investment == 10000.0
        assert result.age == 35
        assert result.investment_knowledge == InvestmentKnowledge.INTERMEDIATE
        assert result.income_level == IncomeLevel.FROM_60K_TO_100K
        assert result.benchmark == Benchmarks.ACWI.value

    @patch("src.utils.questionnaires.questionary.select")
    def test_get_user_preferences_keyboard_interrupt(self, mock_select):
        """Test handling of keyboard interrupt."""
        mock_select.return_value.ask.return_value = None  # Simulates interrupt

        with pytest.raises(SystemExit):
            get_user_preferences()

    @patch("src.utils.questionnaires.questionary.text")
    @patch("src.utils.questionnaires.questionary.select")
    @patch("src.utils.questionnaires.questionary.confirm")
    def test_get_user_preferences_different_currency(
        self, mock_confirm, mock_select, mock_text
    ):
        """Test getting preferences with different currency."""
        mock_select.return_value.ask.side_effect = [
            InvestmentKnowledge.BASIC,  # investment_knowledge
            IncomeLevel.FROM_100K_TO_150K,  # income_level
            InvestmentGoal.RETIREMENT,  # goal
            InvestmentPurpose.GENERATE_INCOME,  # investment_purpose
            InvestmentHorizon.VERY_LONG_TERM,  # investment_horizon
            LiquidityNeed.FROM_3_TO_5_YEARS,  # liquidity_need
            MarketDownturnReaction.HOLD,  # market_downturn_reaction
            InvestmentPriority.STABILITY,  # investment_priority
            Currency.EUR,  # currency
            StockExchange.EURONEXT,  # stock_exchange
            Benchmarks.ACWI,  # benchmark
        ]
        mock_text.return_value.ask.side_effect = [
            "45",  # age
            "10.0",  # max_acceptable_loss
            "15000",  # other_investments
            "50000",  # initial_investment
            "1000",  # monthly_contribution
        ]
        mock_confirm.return_value.ask.return_value = True  # has_emergency_fund

        result = get_user_preferences()

        assert result.currency == Currency.EUR
        assert result.stock_exchange == StockExchange.EURONEXT
        assert result.initial_investment == 50000.0

    @patch("src.utils.questionnaires.questionary.text")
    @patch("src.utils.questionnaires.questionary.select")
    @patch("src.utils.questionnaires.questionary.confirm")
    def test_get_user_preferences_different_benchmark(
        self, mock_confirm, mock_select, mock_text
    ):
        """Test getting preferences with different currency."""
        mock_select.return_value.ask.side_effect = [
            InvestmentKnowledge.BASIC,  # investment_knowledge
            IncomeLevel.FROM_100K_TO_150K,  # income_level
            InvestmentGoal.RETIREMENT,  # goal
            InvestmentPurpose.GENERATE_INCOME,  # investment_purpose
            InvestmentHorizon.VERY_LONG_TERM,  # investment_horizon
            LiquidityNeed.FROM_3_TO_5_YEARS,  # liquidity_need
            MarketDownturnReaction.HOLD,  # market_downturn_reaction
            InvestmentPriority.STABILITY,  # investment_priority
            Currency.EUR,  # currency
            StockExchange.EURONEXT,  # stock_exchange
            Benchmarks.SPY,  # benchmark
        ]
        mock_text.return_value.ask.side_effect = [
            "45",  # age
            "10.0",  # max_acceptable_loss
            "15000",  # other_investments
            "50000",  # initial_investment
            "1000",  # monthly_contribution
        ]
        mock_confirm.return_value.ask.return_value = True  # has_emergency_fund

        result = get_user_preferences()

        assert result.benchmark == Benchmarks.SPY.value
        assert result.stock_exchange == StockExchange.EURONEXT
        assert result.initial_investment == 50000.0

    @patch("src.utils.questionnaires.questionary.text")
    @patch("src.utils.questionnaires.questionary.select")
    @patch("src.utils.questionnaires.questionary.confirm")
    def test_get_user_preferences_amount_with_commas(
        self, mock_confirm, mock_select, mock_text
    ):
        """Test handling of investment amount with commas."""
        mock_setup = get_complete_mock_setup()
        mock_select.return_value.ask.side_effect = mock_setup["select_side_effect"]
        # Test amount with commas as initial investment input
        mock_text.return_value.ask.side_effect = [
            "35",  # age
            "20.0",  # max_acceptable_loss
            "5000",  # other_investments
            "100,000.50",  # initial_investment (with commas)
            "500",  # monthly_contribution
        ]
        mock_confirm.return_value.ask.return_value = mock_setup["confirm_return"]

        result = get_user_preferences()

        assert result.initial_investment == 100000.50

    @patch("src.utils.questionnaires.questionary.text")
    @patch("src.utils.questionnaires.questionary.select")
    @patch("src.utils.questionnaires.questionary.confirm")
    def test_get_user_preferences_amount_with_currency_symbols(
        self, mock_confirm, mock_select, mock_text
    ):
        """Test handling of investment amount with currency symbols."""
        mock_setup = get_complete_mock_setup()
        mock_select.return_value.ask.side_effect = mock_setup["select_side_effect"]
        # Test amount with currency symbols as initial investment input
        mock_text.return_value.ask.side_effect = [
            "35",  # age
            "20.0",  # max_acceptable_loss
            "5000",  # other_investments
            "$25,000",  # initial_investment (with currency symbol)
            "500",  # monthly_contribution
        ]
        mock_confirm.return_value.ask.return_value = mock_setup["confirm_return"]

        result = get_user_preferences()

        assert result.initial_investment == 25000.0

    @patch("src.utils.questionnaires.questionary.select")
    def test_get_user_preferences_interrupt_on_risk_profile(self, mock_select):
        """Test interrupt on risk profile selection."""
        # Return goal, then None for risk profile
        mock_select.return_value.ask.side_effect = [
            InvestmentGoal.WEALTH_BUILDING,
            None,  # Interrupt on risk profile
        ]

        with pytest.raises(SystemExit):
            get_user_preferences()

    @patch("src.utils.questionnaires.questionary.select")
    def test_get_user_preferences_interrupt_on_horizon(self, mock_select):
        """Test interrupt on investment horizon selection."""
        mock_select.return_value.ask.side_effect = [
            InvestmentGoal.WEALTH_BUILDING,
            RiskProfile.MODERATE,
            None,  # Interrupt on horizon
        ]

        with pytest.raises(SystemExit):
            get_user_preferences()

    @patch("src.utils.questionnaires.questionary.select")
    def test_get_user_preferences_interrupt_on_currency(self, mock_select):
        """Test interrupt on currency selection."""
        mock_select.return_value.ask.side_effect = [
            InvestmentGoal.WEALTH_BUILDING,
            RiskProfile.MODERATE,
            InvestmentHorizon.LONG_TERM,
            None,  # Interrupt on currency
        ]

        with pytest.raises(SystemExit):
            get_user_preferences()

    @patch("src.utils.questionnaires.questionary.select")
    def test_get_user_preferences_interrupt_on_exchange(self, mock_select):
        """Test interrupt on stock exchange selection."""
        mock_select.return_value.ask.side_effect = [
            InvestmentGoal.WEALTH_BUILDING,
            RiskProfile.MODERATE,
            InvestmentHorizon.LONG_TERM,
            Currency.USD,
            None,  # Interrupt on exchange
        ]

        with pytest.raises(SystemExit):
            get_user_preferences()

    @patch("src.utils.questionnaires.questionary.select")
    @patch("src.utils.questionnaires.questionary.text")
    def test_get_user_preferences_interrupt_on_amount(self, mock_text, mock_select):
        """Test interrupt on investment amount input."""
        mock_select.return_value.ask.side_effect = [
            InvestmentGoal.WEALTH_BUILDING,
            RiskProfile.MODERATE,
            InvestmentHorizon.LONG_TERM,
            Currency.USD,
            StockExchange.NYSE,
        ]
        mock_text.return_value.ask.return_value = None  # Interrupt on amount

        with pytest.raises(SystemExit):
            get_user_preferences()

    @patch("src.utils.questionnaires.questionary.confirm")
    @patch("src.utils.questionnaires.questionary.select")
    @patch("src.utils.questionnaires.questionary.text")
    def test_get_user_preferences_euro_symbol(
        self, mock_text, mock_select, mock_confirm
    ):
        """Test handling of Euro currency symbol."""
        mock_setup = get_complete_mock_setup()
        # Use EUR currency in the select side effect
        mock_setup_euro = mock_setup.copy()
        mock_setup_euro["select_side_effect"] = mock_setup["select_side_effect"].copy()
        mock_setup_euro["select_side_effect"][8] = (
            Currency.EUR
        )  # Update currency to EUR

        mock_select.return_value.ask.side_effect = mock_setup_euro["select_side_effect"]
        # Test amount with Euro symbol as initial investment input
        mock_text.return_value.ask.side_effect = [
            "35",  # age
            "20.0",  # max_acceptable_loss
            "5000",  # other_investments
            "€15,000",  # initial_investment (with Euro symbol)
            "500",  # monthly_contribution
        ]
        mock_confirm.return_value.ask.return_value = mock_setup["confirm_return"]

        result = get_user_preferences()

        assert result.initial_investment == 15000.0

    @patch("src.utils.questionnaires.questionary.text")
    @patch("src.utils.questionnaires.questionary.select")
    @patch("src.utils.questionnaires.questionary.confirm")
    def test_get_user_preferences_pound_symbol(
        self, mock_confirm, mock_select, mock_text
    ):
        """Test handling of Pound currency symbol."""
        mock_setup = get_complete_mock_setup()
        # Use GBP currency in the select side effect
        mock_setup_gbp = mock_setup.copy()
        mock_setup_gbp["select_side_effect"] = mock_setup["select_side_effect"].copy()
        mock_setup_gbp["select_side_effect"][8] = Currency.GBP  # Update currency to GBP

        mock_select.return_value.ask.side_effect = mock_setup_gbp["select_side_effect"]
        # Test amount with Pound symbol as initial investment input
        mock_text.return_value.ask.side_effect = [
            "35",  # age
            "20.0",  # max_acceptable_loss
            "5000",  # other_investments
            "£20,000",  # initial_investment (with Pound symbol)
            "500",  # monthly_contribution
        ]
        mock_confirm.return_value.ask.return_value = mock_setup["confirm_return"]

        result = get_user_preferences()

        assert result.initial_investment == 20000.0


# ============================================================================
# Choose LLM Model Tests
# ============================================================================


@pytest.mark.unit
class TestChooseLLMModel:
    """Tests for choose_llm_model function."""

    @patch("src.utils.questionnaires.questionary.select")
    def test_choose_llm_model_basic(self, mock_select):
        """Test choosing an LLM model."""
        models = AllModels(
            models=[
                LLMModel(
                    provider=ModelProvider.ANTHROPIC,
                    model_name="claude-3-5-sonnet-latest",
                    display="Claude 3.5 Sonnet",
                ),
                LLMModel(
                    provider=ModelProvider.OPENAI, model_name="gpt-4o", display="GPT-4o"
                ),
            ]
        )

        # Mock returns: first for provider selection, second for model selection
        mock_select.return_value.ask.side_effect = [
            ModelProvider.ANTHROPIC,  # Provider selection
            models.models[0],  # Model selection
        ]

        result = choose_llm_model(models, agent="investment_agent")

        assert type(result).__name__ == "LLMModel"
        assert result.provider == ModelProvider.ANTHROPIC

    @patch("src.utils.questionnaires.questionary.select")
    def test_choose_llm_model_different_agent(self, mock_select):
        """Test choosing model for different agent types."""
        models = AllModels(
            models=[
                LLMModel(
                    provider=ModelProvider.ANTHROPIC,
                    model_name="claude-3-5-sonnet-latest",
                    display="Claude 3.5 Sonnet",
                )
            ]
        )

        # Mock returns for each call (provider + model for each agent)
        mock_select.return_value.ask.side_effect = [
            ModelProvider.ANTHROPIC,
            models.models[0],  # investment_agent
            ModelProvider.ANTHROPIC,
            models.models[0],  # portfolio_agent
            ModelProvider.ANTHROPIC,
            models.models[0],  # analyst_agent
        ]

        # Should work for different agent names
        result1 = choose_llm_model(models, agent="investment_agent")
        result2 = choose_llm_model(models, agent="portfolio_agent")
        result3 = choose_llm_model(models, agent="analyst_agent")

        assert all(type(r).__name__ == "LLMModel" for r in [result1, result2, result3])

    @patch("src.utils.questionnaires.questionary.select")
    def test_choose_llm_model_keyboard_interrupt_on_provider(self, mock_select):
        """Test handling of keyboard interrupt during provider selection."""
        models = AllModels(
            models=[
                LLMModel(
                    provider=ModelProvider.ANTHROPIC,
                    model_name="claude-3-5-sonnet-latest",
                    display="Claude 3.5 Sonnet",
                )
            ]
        )

        mock_select.return_value.ask.return_value = None  # Interrupt on provider

        with pytest.raises(SystemExit):
            choose_llm_model(models, agent="investment_agent")

    @patch("src.utils.questionnaires.questionary.select")
    def test_choose_llm_model_keyboard_interrupt_on_model(self, mock_select):
        """Test handling of keyboard interrupt during model selection."""
        models = AllModels(
            models=[
                LLMModel(
                    provider=ModelProvider.ANTHROPIC,
                    model_name="claude-3-5-sonnet-latest",
                    display="Claude 3.5 Sonnet",
                )
            ]
        )

        # Provider selected, then interrupt on model
        mock_select.return_value.ask.side_effect = [
            ModelProvider.ANTHROPIC,  # Provider selection succeeds
            None,  # Interrupt on model selection
        ]

        with pytest.raises(SystemExit):
            choose_llm_model(models, agent="portfolio_agent")

    @patch("src.utils.questionnaires.questionary.select")
    def test_choose_llm_model_openai_provider(self, mock_select):
        """Test choosing OpenAI model."""
        models = AllModels(
            models=[
                LLMModel(
                    provider=ModelProvider.OPENAI, model_name="gpt-4o", display="GPT-4o"
                )
            ]
        )

        mock_select.return_value.ask.side_effect = [
            ModelProvider.OPENAI,
            models.models[0],
        ]

        result = choose_llm_model(models, agent="analyst_agent")

        assert result.provider == ModelProvider.OPENAI
        assert result.model_name == "gpt-4o"

    @patch("src.utils.questionnaires.questionary.select")
    def test_choose_llm_model_filters_by_provider(self, mock_select):
        """Test that model choices are filtered by selected provider."""
        models = AllModels(
            models=[
                LLMModel(
                    provider=ModelProvider.ANTHROPIC,
                    model_name="claude-3-5-sonnet-latest",
                    display="Claude 3.5 Sonnet",
                ),
                LLMModel(
                    provider=ModelProvider.OPENAI, model_name="gpt-4o", display="GPT-4o"
                ),
            ]
        )

        # Select ANTHROPIC provider
        mock_select.return_value.ask.side_effect = [
            ModelProvider.ANTHROPIC,
            models.models[0],
        ]

        result = choose_llm_model(models, agent="investment_agent")

        # Should get the ANTHROPIC model, not OPENAI
        assert result.provider == ModelProvider.ANTHROPIC

    @patch("src.utils.questionnaires.questionary.select")
    def test_choose_llm_model_unknown_agent(self, mock_select):
        """Test choosing model with unknown agent type (no specific note)."""
        models = AllModels(
            models=[
                LLMModel(
                    provider=ModelProvider.ANTHROPIC,
                    model_name="claude-3-5-sonnet-latest",
                    display="Claude 3.5 Sonnet",
                )
            ]
        )

        mock_select.return_value.ask.side_effect = [
            ModelProvider.ANTHROPIC,
            models.models[0],
        ]

        # Use an agent name that's not one of the three special cases
        result = choose_llm_model(models, agent="unknown_agent")

        assert result.provider == ModelProvider.ANTHROPIC


# ============================================================================
# Choose Provider Tests
# ============================================================================


@pytest.mark.unit
class TestChooseProvider:
    """Tests for choose_provider function."""

    @patch("src.utils.questionnaires.questionary.select")
    def test_choose_provider_anthropic(self, mock_select):
        """Test selecting Anthropic provider."""
        from src.utils.questionnaires import choose_provider

        mock_select.return_value.ask.return_value = ModelProvider.ANTHROPIC

        result = choose_provider()

        assert result == ModelProvider.ANTHROPIC

    @patch("src.utils.questionnaires.questionary.select")
    def test_choose_provider_openai(self, mock_select):
        """Test selecting OpenAI provider."""
        from src.utils.questionnaires import choose_provider

        mock_select.return_value.ask.return_value = ModelProvider.OPENAI

        result = choose_provider()

        assert result == ModelProvider.OPENAI

    @patch("src.utils.questionnaires.questionary.select")
    def test_choose_provider_interrupt(self, mock_select):
        """Test handling interrupt during provider selection."""
        from src.utils.questionnaires import choose_provider

        mock_select.return_value.ask.return_value = None

        with pytest.raises(SystemExit):
            choose_provider()

    @patch("src.utils.questionnaires.questionary.select")
    def test_choose_provider_all_providers(self, mock_select):
        """Test that all providers can be selected."""
        from src.utils.questionnaires import choose_provider

        # Test each provider
        for provider in ModelProvider:
            mock_select.return_value.ask.return_value = provider
            result = choose_provider()
            assert result == provider


# ============================================================================
# Validation Tests
# ============================================================================


@pytest.mark.unit
class TestValidationFunctions:
    """Tests for input validation functions."""

    def test_validate_investment_amount_valid(self):
        """Test validation of valid investment amounts."""
        from src.utils.questionnaires import validate_investment_amount

        # Valid amounts
        assert validate_investment_amount("10000") is True
        assert validate_investment_amount("1000.50") is True
        assert validate_investment_amount("100") is True
        assert validate_investment_amount("100000") is True

    def test_validate_investment_amount_with_symbols(self):
        """Test validation with currency symbols and commas."""
        from src.utils.questionnaires import validate_investment_amount

        # Valid amounts with symbols
        assert validate_investment_amount("$10,000") is True
        assert validate_investment_amount("€5,000.50") is True
        assert validate_investment_amount("£25,000") is True
        assert validate_investment_amount("10,000.50") is True

    def test_validate_investment_amount_empty(self):
        """Test validation of empty input."""
        from src.utils.questionnaires import validate_investment_amount

        result = validate_investment_amount("")
        assert result == "Please enter an investment amount"

        result = validate_investment_amount("   ")
        assert result == "Please enter an investment amount"

    def test_validate_investment_amount_zero_or_negative(self):
        """Test validation of zero or negative amounts."""
        from src.utils.questionnaires import validate_investment_amount

        result = validate_investment_amount("0")
        assert result == "Investment amount must be greater than 0"

        result = validate_investment_amount("-1000")
        assert result == "Investment amount must be greater than 0"

        result = validate_investment_amount("-100")
        assert result == "Investment amount must be greater than 0"

    def test_validate_investment_amount_below_minimum(self):
        """Test validation of amounts below minimum."""
        from src.utils.questionnaires import validate_investment_amount

        result = validate_investment_amount("50")
        assert result == "Minimum investment amount is 100"

        result = validate_investment_amount("99")
        assert result == "Minimum investment amount is 100"

        result = validate_investment_amount("99.99")
        assert result == "Minimum investment amount is 100"

    def test_validate_investment_amount_invalid_format(self):
        """Test validation of invalid number formats."""
        from src.utils.questionnaires import validate_investment_amount

        result = validate_investment_amount("abc")
        assert result == "Please enter a valid number (e.g., 10000, $5,000, 1000.50)"

        result = validate_investment_amount("10k")
        assert result == "Please enter a valid number (e.g., 10000, $5,000, 1000.50)"

        result = validate_investment_amount("not a number")
        assert result == "Please enter a valid number (e.g., 10000, $5,000, 1000.50)"


# ============================================================================
# Integration Tests
# ============================================================================


@pytest.mark.integration
class TestQuestionnaireIntegration:
    """Integration tests for questionnaire flow."""

    @patch("src.utils.questionnaires.questionary.text")
    @patch("src.utils.questionnaires.questionary.select")
    @patch("src.utils.questionnaires.questionary.confirm")
    def test_complete_questionnaire_flow(self, mock_confirm, mock_select, mock_text):
        """Test complete questionnaire flow from start to finish."""
        # Setup mocks for all questions using our helper
        mock_setup = get_complete_mock_setup()

        mock_select.return_value.ask.side_effect = mock_setup["select_side_effect"]
        mock_text.return_value.ask.side_effect = mock_setup["text_side_effect"]
        mock_confirm.return_value.ask.return_value = mock_setup["confirm_return"]

        preferences = get_user_preferences()

        # Verify the complete flow produced valid preferences
        assert type(preferences).__name__ == "PortfolioPreference"
        assert preferences.goal is not None
        assert preferences.risk_profile is not None
        assert preferences.investment_horizon is not None
        assert preferences.currency is not None
        assert preferences.stock_exchange is not None
        assert preferences.initial_investment > 0
        assert preferences.age > 0
        assert preferences.investment_knowledge is not None
        assert preferences.income_level is not None
>>>>>>> 42498cf4
<|MERGE_RESOLUTION|>--- conflicted
+++ resolved
@@ -1,615 +1,3 @@
-<<<<<<< HEAD
-"""
-Tests for questionnaire utilities.
-"""
-import pytest
-from unittest.mock import Mock, patch
-import sys
-
-from src.utils.questionnaires import (
-    get_user_preferences,
-    choose_llm_model
-)
-from src.data.models import (
-    InvestmentGoal, RiskProfile, InvestmentHorizon,
-    Currency, StockExchange, PortfolioPreference,
-    InvestmentKnowledge, IncomeLevel, InvestmentPurpose,
-    LiquidityNeed, MarketDownturnReaction, InvestmentPriority
-)
-from src.llm.models import AllModels, LLMModel, ModelProvider
-
-
-# ============================================================================
-# Get User Preferences Tests
-# ============================================================================
-
-def get_complete_mock_setup():
-    """Get complete mock setup for questionnaire tests."""
-    return {
-        'select_side_effect': [
-            InvestmentKnowledge.INTERMEDIATE,       # investment_knowledge
-            IncomeLevel.FROM_60K_TO_100K,          # income_level  
-            InvestmentGoal.WEALTH_BUILDING,        # goal
-            InvestmentPurpose.GROW_WEALTH,         # investment_purpose
-            InvestmentHorizon.LONG_TERM,           # investment_horizon
-            LiquidityNeed.OVER_5_YEARS,            # liquidity_need
-            MarketDownturnReaction.HOLD,           # market_downturn_reaction
-            InvestmentPriority.GROWTH,             # investment_priority
-            Currency.USD,                          # currency
-            StockExchange.NYSE                     # stock_exchange
-        ],
-        'text_side_effect': [
-            "35",      # age
-            "20.0",    # max_acceptable_loss
-            "5000",    # other_investments
-            "10000",   # initial_investment
-            "500"      # monthly_contribution
-        ],
-        'confirm_return': True  # has_emergency_fund
-    }
-
-@pytest.mark.unit
-class TestGetUserPreferences:
-    """Tests for get_user_preferences function."""
-
-    @patch('src.utils.questionnaires.questionary.text')
-    @patch('src.utils.questionnaires.questionary.select')
-    @patch('src.utils.questionnaires.questionary.confirm')
-    def test_get_user_preferences_complete(self, mock_confirm, mock_select, mock_text):
-        """Test getting complete user preferences."""
-        # Get standard mock setup
-        mock_setup = get_complete_mock_setup()
-        
-        mock_select.return_value.ask.side_effect = mock_setup['select_side_effect']
-        mock_text.return_value.ask.side_effect = mock_setup['text_side_effect']
-        mock_confirm.return_value.ask.return_value = mock_setup['confirm_return']
-        
-        result = get_user_preferences()
-        
-        # Check type using type() instead of isinstance for better compatibility
-        assert type(result).__name__ == 'PortfolioPreference'
-        assert result.goal == InvestmentGoal.WEALTH_BUILDING
-        assert result.risk_profile.value  # Calculated risk profile
-        assert result.investment_horizon == InvestmentHorizon.LONG_TERM
-        assert result.currency == Currency.USD
-        assert result.stock_exchange == StockExchange.NYSE
-        assert result.initial_investment == 10000.0
-        assert result.age == 35
-        assert result.investment_knowledge == InvestmentKnowledge.INTERMEDIATE
-        assert result.income_level == IncomeLevel.FROM_60K_TO_100K
-
-    @patch('src.utils.questionnaires.questionary.select')
-    def test_get_user_preferences_keyboard_interrupt(self, mock_select):
-        """Test handling of keyboard interrupt."""
-        mock_select.return_value.ask.return_value = None  # Simulates interrupt
-        
-        with pytest.raises(SystemExit):
-            get_user_preferences()
-
-    @patch('src.utils.questionnaires.questionary.text')
-    @patch('src.utils.questionnaires.questionary.select')
-    @patch('src.utils.questionnaires.questionary.confirm')
-    def test_get_user_preferences_different_currency(self, mock_confirm, mock_select, mock_text):
-        """Test getting preferences with different currency."""
-        mock_select.return_value.ask.side_effect = [
-            InvestmentKnowledge.BASIC,              # investment_knowledge
-            IncomeLevel.FROM_100K_TO_150K,         # income_level
-            InvestmentGoal.RETIREMENT,             # goal
-            InvestmentPurpose.GENERATE_INCOME,     # investment_purpose
-            InvestmentHorizon.VERY_LONG_TERM,      # investment_horizon
-            LiquidityNeed.FROM_3_TO_5_YEARS,       # liquidity_need
-            MarketDownturnReaction.HOLD,           # market_downturn_reaction
-            InvestmentPriority.STABILITY,          # investment_priority
-            Currency.EUR,                          # currency
-            StockExchange.EURONEXT                 # stock_exchange
-        ]
-        mock_text.return_value.ask.side_effect = [
-            "45",      # age
-            "10.0",    # max_acceptable_loss
-            "15000",   # other_investments
-            "50000",   # initial_investment
-            "1000"     # monthly_contribution
-        ]
-        mock_confirm.return_value.ask.return_value = True  # has_emergency_fund
-        
-        result = get_user_preferences()
-        
-        assert result.currency == Currency.EUR
-        assert result.stock_exchange == StockExchange.EURONEXT
-        assert result.initial_investment == 50000.0
-
-    @patch('src.utils.questionnaires.questionary.text')
-    @patch('src.utils.questionnaires.questionary.select')
-    @patch('src.utils.questionnaires.questionary.confirm')
-    def test_get_user_preferences_amount_with_commas(self, mock_confirm, mock_select, mock_text):
-        """Test handling of investment amount with commas."""
-        mock_setup = get_complete_mock_setup()
-        mock_select.return_value.ask.side_effect = mock_setup['select_side_effect']
-        # Test amount with commas as initial investment input
-        mock_text.return_value.ask.side_effect = [
-            "35",       # age
-            "20.0",     # max_acceptable_loss
-            "5000",     # other_investments
-            "100,000.50",  # initial_investment (with commas)
-            "500"       # monthly_contribution
-        ]
-        mock_confirm.return_value.ask.return_value = mock_setup['confirm_return']
-        
-        result = get_user_preferences()
-        
-        assert result.initial_investment == 100000.50
-
-    @patch('src.utils.questionnaires.questionary.text')
-    @patch('src.utils.questionnaires.questionary.select')
-    @patch('src.utils.questionnaires.questionary.confirm')
-    def test_get_user_preferences_amount_with_currency_symbols(self, mock_confirm, mock_select, mock_text):
-        """Test handling of investment amount with currency symbols."""
-        mock_setup = get_complete_mock_setup()
-        mock_select.return_value.ask.side_effect = mock_setup['select_side_effect']
-        # Test amount with currency symbols as initial investment input
-        mock_text.return_value.ask.side_effect = [
-            "35",       # age
-            "20.0",     # max_acceptable_loss
-            "5000",     # other_investments
-            "$25,000",  # initial_investment (with currency symbol)
-            "500"       # monthly_contribution
-        ]
-        mock_confirm.return_value.ask.return_value = mock_setup['confirm_return']
-        
-        result = get_user_preferences()
-        
-        assert result.initial_investment == 25000.0
-
-    @patch('src.utils.questionnaires.questionary.select')
-    def test_get_user_preferences_interrupt_on_risk_profile(self, mock_select):
-        """Test interrupt on risk profile selection."""
-        # Return goal, then None for risk profile
-        mock_select.return_value.ask.side_effect = [
-            InvestmentGoal.WEALTH_BUILDING,
-            None  # Interrupt on risk profile
-        ]
-        
-        with pytest.raises(SystemExit):
-            get_user_preferences()
-
-    @patch('src.utils.questionnaires.questionary.select')
-    def test_get_user_preferences_interrupt_on_horizon(self, mock_select):
-        """Test interrupt on investment horizon selection."""
-        mock_select.return_value.ask.side_effect = [
-            InvestmentGoal.WEALTH_BUILDING,
-            RiskProfile.MODERATE,
-            None  # Interrupt on horizon
-        ]
-        
-        with pytest.raises(SystemExit):
-            get_user_preferences()
-
-    @patch('src.utils.questionnaires.questionary.select')
-    def test_get_user_preferences_interrupt_on_currency(self, mock_select):
-        """Test interrupt on currency selection."""
-        mock_select.return_value.ask.side_effect = [
-            InvestmentGoal.WEALTH_BUILDING,
-            RiskProfile.MODERATE,
-            InvestmentHorizon.LONG_TERM,
-            None  # Interrupt on currency
-        ]
-        
-        with pytest.raises(SystemExit):
-            get_user_preferences()
-
-    @patch('src.utils.questionnaires.questionary.select')
-    def test_get_user_preferences_interrupt_on_exchange(self, mock_select):
-        """Test interrupt on stock exchange selection."""
-        mock_select.return_value.ask.side_effect = [
-            InvestmentGoal.WEALTH_BUILDING,
-            RiskProfile.MODERATE,
-            InvestmentHorizon.LONG_TERM,
-            Currency.USD,
-            None  # Interrupt on exchange
-        ]
-        
-        with pytest.raises(SystemExit):
-            get_user_preferences()
-
-    @patch('src.utils.questionnaires.questionary.select')
-    @patch('src.utils.questionnaires.questionary.text')
-    def test_get_user_preferences_interrupt_on_amount(self, mock_text, mock_select):
-        """Test interrupt on investment amount input."""
-        mock_select.return_value.ask.side_effect = [
-            InvestmentGoal.WEALTH_BUILDING,
-            RiskProfile.MODERATE,
-            InvestmentHorizon.LONG_TERM,
-            Currency.USD,
-            StockExchange.NYSE
-        ]
-        mock_text.return_value.ask.return_value = None  # Interrupt on amount
-        
-        with pytest.raises(SystemExit):
-            get_user_preferences()
-
-    @patch('src.utils.questionnaires.questionary.confirm')
-    @patch('src.utils.questionnaires.questionary.select')
-    @patch('src.utils.questionnaires.questionary.text')
-    def test_get_user_preferences_euro_symbol(self, mock_text, mock_select, mock_confirm):
-        """Test handling of Euro currency symbol."""
-        mock_setup = get_complete_mock_setup()
-        # Use EUR currency in the select side effect
-        mock_setup_euro = mock_setup.copy()
-        mock_setup_euro['select_side_effect'] = mock_setup['select_side_effect'].copy()
-        mock_setup_euro['select_side_effect'][8] = Currency.EUR  # Update currency to EUR
-        
-        mock_select.return_value.ask.side_effect = mock_setup_euro['select_side_effect']
-        # Test amount with Euro symbol as initial investment input
-        mock_text.return_value.ask.side_effect = [
-            "35",       # age
-            "20.0",     # max_acceptable_loss
-            "5000",     # other_investments
-            "€15,000",  # initial_investment (with Euro symbol)
-            "500"       # monthly_contribution
-        ]
-        mock_confirm.return_value.ask.return_value = mock_setup['confirm_return']
-        
-        result = get_user_preferences()
-        
-        assert result.initial_investment == 15000.0
-
-    @patch('src.utils.questionnaires.questionary.text')
-    @patch('src.utils.questionnaires.questionary.select')
-    @patch('src.utils.questionnaires.questionary.confirm')
-    def test_get_user_preferences_pound_symbol(self, mock_confirm, mock_select, mock_text):
-        """Test handling of Pound currency symbol."""
-        mock_setup = get_complete_mock_setup()
-        # Use GBP currency in the select side effect
-        mock_setup_gbp = mock_setup.copy()
-        mock_setup_gbp['select_side_effect'] = mock_setup['select_side_effect'].copy()
-        mock_setup_gbp['select_side_effect'][8] = Currency.GBP  # Update currency to GBP
-        
-        mock_select.return_value.ask.side_effect = mock_setup_gbp['select_side_effect']
-        # Test amount with Pound symbol as initial investment input
-        mock_text.return_value.ask.side_effect = [
-            "35",       # age
-            "20.0",     # max_acceptable_loss
-            "5000",     # other_investments
-            "£20,000",  # initial_investment (with Pound symbol)
-            "500"       # monthly_contribution
-        ]
-        mock_confirm.return_value.ask.return_value = mock_setup['confirm_return']
-        
-        result = get_user_preferences()
-        
-        assert result.initial_investment == 20000.0
-
-
-# ============================================================================
-# Choose LLM Model Tests
-# ============================================================================
-
-@pytest.mark.unit
-class TestChooseLLMModel:
-    """Tests for choose_llm_model function."""
-
-    @patch('src.utils.questionnaires.questionary.select')
-    def test_choose_llm_model_basic(self, mock_select):
-        """Test choosing an LLM model."""
-        models = AllModels(models=[
-            LLMModel(
-                provider=ModelProvider.ANTHROPIC,
-                model_name="claude-3-5-sonnet-latest",
-                display="Claude 3.5 Sonnet"
-            ),
-            LLMModel(
-                provider=ModelProvider.OPENAI,
-                model_name="gpt-4o",
-                display="GPT-4o"
-            )
-        ])
-        
-        # Mock returns: first for provider selection, second for model selection
-        mock_select.return_value.ask.side_effect = [
-            ModelProvider.ANTHROPIC,  # Provider selection
-            models.models[0]  # Model selection
-        ]
-        
-        result = choose_llm_model(models, agent="investment_agent")
-        
-        assert type(result).__name__ == 'LLMModel'
-        assert result.provider == ModelProvider.ANTHROPIC
-
-    @patch('src.utils.questionnaires.questionary.select')
-    def test_choose_llm_model_different_agent(self, mock_select):
-        """Test choosing model for different agent types."""
-        models = AllModels(models=[
-            LLMModel(
-                provider=ModelProvider.ANTHROPIC,
-                model_name="claude-3-5-sonnet-latest",
-                display="Claude 3.5 Sonnet"
-            )
-        ])
-        
-        # Mock returns for each call (provider + model for each agent)
-        mock_select.return_value.ask.side_effect = [
-            ModelProvider.ANTHROPIC, models.models[0],  # investment_agent
-            ModelProvider.ANTHROPIC, models.models[0],  # portfolio_agent
-            ModelProvider.ANTHROPIC, models.models[0],  # analyst_agent
-        ]
-        
-        # Should work for different agent names
-        result1 = choose_llm_model(models, agent="investment_agent")
-        result2 = choose_llm_model(models, agent="portfolio_agent")
-        result3 = choose_llm_model(models, agent="analyst_agent")
-        
-        assert all(type(r).__name__ == 'LLMModel' for r in [result1, result2, result3])
-
-    @patch('src.utils.questionnaires.questionary.select')
-    def test_choose_llm_model_keyboard_interrupt_on_provider(self, mock_select):
-        """Test handling of keyboard interrupt during provider selection."""
-        models = AllModels(models=[
-            LLMModel(
-                provider=ModelProvider.ANTHROPIC,
-                model_name="claude-3-5-sonnet-latest",
-                display="Claude 3.5 Sonnet"
-            )
-        ])
-        
-        mock_select.return_value.ask.return_value = None  # Interrupt on provider
-        
-        with pytest.raises(SystemExit):
-            choose_llm_model(models, agent="investment_agent")
-
-    @patch('src.utils.questionnaires.questionary.select')
-    def test_choose_llm_model_keyboard_interrupt_on_model(self, mock_select):
-        """Test handling of keyboard interrupt during model selection."""
-        models = AllModels(models=[
-            LLMModel(
-                provider=ModelProvider.ANTHROPIC,
-                model_name="claude-3-5-sonnet-latest",
-                display="Claude 3.5 Sonnet"
-            )
-        ])
-        
-        # Provider selected, then interrupt on model
-        mock_select.return_value.ask.side_effect = [
-            ModelProvider.ANTHROPIC,  # Provider selection succeeds
-            None  # Interrupt on model selection
-        ]
-        
-        with pytest.raises(SystemExit):
-            choose_llm_model(models, agent="portfolio_agent")
-
-    @patch('src.utils.questionnaires.questionary.select')
-    def test_choose_llm_model_openai_provider(self, mock_select):
-        """Test choosing OpenAI model."""
-        models = AllModels(models=[
-            LLMModel(
-                provider=ModelProvider.OPENAI,
-                model_name="gpt-4o",
-                display="GPT-4o"
-            )
-        ])
-        
-        mock_select.return_value.ask.side_effect = [
-            ModelProvider.OPENAI,
-            models.models[0]
-        ]
-        
-        result = choose_llm_model(models, agent="analyst_agent")
-        
-        assert result.provider == ModelProvider.OPENAI
-        assert result.model_name == "gpt-4o"
-
-    @patch('src.utils.questionnaires.questionary.select')
-    def test_choose_llm_model_filters_by_provider(self, mock_select):
-        """Test that model choices are filtered by selected provider."""
-        models = AllModels(models=[
-            LLMModel(
-                provider=ModelProvider.ANTHROPIC,
-                model_name="claude-3-5-sonnet-latest",
-                display="Claude 3.5 Sonnet"
-            ),
-            LLMModel(
-                provider=ModelProvider.OPENAI,
-                model_name="gpt-4o",
-                display="GPT-4o"
-            )
-        ])
-        
-        # Select ANTHROPIC provider
-        mock_select.return_value.ask.side_effect = [
-            ModelProvider.ANTHROPIC,
-            models.models[0]
-        ]
-        
-        result = choose_llm_model(models, agent="investment_agent")
-        
-        # Should get the ANTHROPIC model, not OPENAI
-        assert result.provider == ModelProvider.ANTHROPIC
-
-    @patch('src.utils.questionnaires.questionary.select')
-    def test_choose_llm_model_unknown_agent(self, mock_select):
-        """Test choosing model with unknown agent type (no specific note)."""
-        models = AllModels(models=[
-            LLMModel(
-                provider=ModelProvider.ANTHROPIC,
-                model_name="claude-3-5-sonnet-latest",
-                display="Claude 3.5 Sonnet"
-            )
-        ])
-        
-        mock_select.return_value.ask.side_effect = [
-            ModelProvider.ANTHROPIC,
-            models.models[0]
-        ]
-        
-        # Use an agent name that's not one of the three special cases
-        result = choose_llm_model(models, agent="unknown_agent")
-        
-        assert result.provider == ModelProvider.ANTHROPIC
-
-
-# ============================================================================
-# Choose Provider Tests
-# ============================================================================
-
-@pytest.mark.unit
-class TestChooseProvider:
-    """Tests for choose_provider function."""
-
-    @patch('src.utils.questionnaires.questionary.select')
-    def test_choose_provider_anthropic(self, mock_select):
-        """Test selecting Anthropic provider."""
-        from src.utils.questionnaires import choose_provider
-        
-        mock_select.return_value.ask.return_value = ModelProvider.ANTHROPIC
-        
-        result = choose_provider()
-        
-        assert result == ModelProvider.ANTHROPIC
-
-    @patch('src.utils.questionnaires.questionary.select')
-    def test_choose_provider_openai(self, mock_select):
-        """Test selecting OpenAI provider."""
-        from src.utils.questionnaires import choose_provider
-        
-        mock_select.return_value.ask.return_value = ModelProvider.OPENAI
-        
-        result = choose_provider()
-        
-        assert result == ModelProvider.OPENAI
-
-    @patch('src.utils.questionnaires.questionary.select')
-    def test_choose_provider_interrupt(self, mock_select):
-        """Test handling interrupt during provider selection."""
-        from src.utils.questionnaires import choose_provider
-        
-        mock_select.return_value.ask.return_value = None
-        
-        with pytest.raises(SystemExit):
-            choose_provider()
-
-    @patch('src.utils.questionnaires.questionary.select')
-    def test_choose_provider_all_providers(self, mock_select):
-        """Test that all providers can be selected."""
-        from src.utils.questionnaires import choose_provider
-        
-        # Test each provider
-        for provider in ModelProvider:
-            mock_select.return_value.ask.return_value = provider
-            result = choose_provider()
-            assert result == provider
-
-
-# ============================================================================
-# Validation Tests
-# ============================================================================
-
-@pytest.mark.unit
-class TestValidationFunctions:
-    """Tests for input validation functions."""
-
-    def test_validate_investment_amount_valid(self):
-        """Test validation of valid investment amounts."""
-        from src.utils.questionnaires import validate_investment_amount
-        
-        # Valid amounts
-        assert validate_investment_amount("10000") is True
-        assert validate_investment_amount("1000.50") is True
-        assert validate_investment_amount("100") is True
-        assert validate_investment_amount("100000") is True
-
-    def test_validate_investment_amount_with_symbols(self):
-        """Test validation with currency symbols and commas."""
-        from src.utils.questionnaires import validate_investment_amount
-        
-        # Valid amounts with symbols
-        assert validate_investment_amount("$10,000") is True
-        assert validate_investment_amount("€5,000.50") is True
-        assert validate_investment_amount("£25,000") is True
-        assert validate_investment_amount("10,000.50") is True
-
-    def test_validate_investment_amount_empty(self):
-        """Test validation of empty input."""
-        from src.utils.questionnaires import validate_investment_amount
-        
-        result = validate_investment_amount("")
-        assert result == "Please enter an investment amount"
-        
-        result = validate_investment_amount("   ")
-        assert result == "Please enter an investment amount"
-
-    def test_validate_investment_amount_zero_or_negative(self):
-        """Test validation of zero or negative amounts."""
-        from src.utils.questionnaires import validate_investment_amount
-        
-        result = validate_investment_amount("0")
-        assert result == "Investment amount must be greater than 0"
-        
-        result = validate_investment_amount("-1000")
-        assert result == "Investment amount must be greater than 0"
-        
-        result = validate_investment_amount("-100")
-        assert result == "Investment amount must be greater than 0"
-
-    def test_validate_investment_amount_below_minimum(self):
-        """Test validation of amounts below minimum."""
-        from src.utils.questionnaires import validate_investment_amount
-        
-        result = validate_investment_amount("50")
-        assert result == "Minimum investment amount is 100"
-        
-        result = validate_investment_amount("99")
-        assert result == "Minimum investment amount is 100"
-        
-        result = validate_investment_amount("99.99")
-        assert result == "Minimum investment amount is 100"
-
-    def test_validate_investment_amount_invalid_format(self):
-        """Test validation of invalid number formats."""
-        from src.utils.questionnaires import validate_investment_amount
-        
-        result = validate_investment_amount("abc")
-        assert result == "Please enter a valid number (e.g., 10000, $5,000, 1000.50)"
-        
-        result = validate_investment_amount("10k")
-        assert result == "Please enter a valid number (e.g., 10000, $5,000, 1000.50)"
-        
-        result = validate_investment_amount("not a number")
-        assert result == "Please enter a valid number (e.g., 10000, $5,000, 1000.50)"
-
-
-# ============================================================================
-# Integration Tests
-# ============================================================================
-
-@pytest.mark.integration
-class TestQuestionnaireIntegration:
-    """Integration tests for questionnaire flow."""
-
-    @patch('src.utils.questionnaires.questionary.text')
-    @patch('src.utils.questionnaires.questionary.select')
-    @patch('src.utils.questionnaires.questionary.confirm')
-    def test_complete_questionnaire_flow(self, mock_confirm, mock_select, mock_text):
-        """Test complete questionnaire flow from start to finish."""
-        # Setup mocks for all questions using our helper
-        mock_setup = get_complete_mock_setup()
-        
-        mock_select.return_value.ask.side_effect = mock_setup['select_side_effect']
-        mock_text.return_value.ask.side_effect = mock_setup['text_side_effect']
-        mock_confirm.return_value.ask.return_value = mock_setup['confirm_return']
-        
-        preferences = get_user_preferences()
-        
-        # Verify the complete flow produced valid preferences
-        assert type(preferences).__name__ == 'PortfolioPreference'
-        assert preferences.goal is not None
-        assert preferences.risk_profile is not None
-        assert preferences.investment_horizon is not None
-        assert preferences.currency is not None
-        assert preferences.stock_exchange is not None
-        assert preferences.initial_investment > 0
-        assert preferences.age > 0
-        assert preferences.investment_knowledge is not None
-        assert preferences.income_level is not None
-=======
 """
 Tests for questionnaire utilities.
 """
@@ -1291,5 +679,4 @@
         assert preferences.initial_investment > 0
         assert preferences.age > 0
         assert preferences.investment_knowledge is not None
-        assert preferences.income_level is not None
->>>>>>> 42498cf4
+        assert preferences.income_level is not None