<<<<<<< HEAD
from graph.state import State
from data.models import PortfolioAgent


def create_portfolio(state:State) -> State:
    """
    Create a diversified ETF-based portfolio based on the provided investment strategy.
    """
    print("Creating portfolio based on investment strategy...\n")

    llm = state["metadata"]["portfolio_llm_agent"]
    strategy = state["data"]['investment']['strategy']
    analyst = state["data"]['investment']['analyst']

    # Get user preferences if available (for enhanced prompting)
    user_preferences = state["data"]['investment'].get('user_preferences')
    
    # Build enhanced investor profile section if user preferences are available
    investor_profile_section = ""
    enhanced_selection_criteria = ""
    enhanced_reasoning_requirements = ""
    enhanced_goal_section = ""
    enhanced_constraints = ""
    
    if user_preferences:
        investor_profile_section = f"""
        INVESTOR PROFILE:
        - Age: {user_preferences.age} years
        - Investment Knowledge: {user_preferences.investment_knowledge.value}
        - Income Level: {user_preferences.income_level.value}
        - Investment Goal: {user_preferences.goal.value}
        - Investment Purpose: {user_preferences.investment_purpose.value}
        - Investment Horizon: {user_preferences.investment_horizon.value}
        - Risk Profile: {user_preferences.risk_profile.value}
        - Investment Priority: {user_preferences.investment_priority.value}
        - Initial Investment: {user_preferences.initial_investment:,.2f} {user_preferences.currency.value}
        - Monthly Contribution: {user_preferences.monthly_contribution:,.2f} {user_preferences.currency.value}
        - Emergency Fund: {"Yes" if user_preferences.has_emergency_fund else "No"}
        - Liquidity Need: {user_preferences.liquidity_need.value}
        """
        
        enhanced_selection_criteria = f"""
            SELECTION CRITERIA FOR ETFs:
            - Match investor's knowledge level (simpler, broad-market ETFs for beginners: {user_preferences.investment_knowledge.value})
            - Consider liquidity needs (more liquid ETFs if liquidity_need is short-term: {user_preferences.liquidity_need.value})
            - Factor in monthly contribution amounts (ensure ETFs are affordable for DCA: {user_preferences.monthly_contribution:,.2f})
            - Align with investment purpose and priority ({user_preferences.investment_purpose.value}, {user_preferences.investment_priority.value})
            - Ensure low expense ratios for cost efficiency
            - Consider tax efficiency based on investment horizon ({user_preferences.investment_horizon.value})
        """
        
        enhanced_reasoning_requirements = f"""
            a) INVESTOR CONTEXT:
                - Explain how the investor's age ({user_preferences.age}) and life stage influence ETF selection
                - Discuss how investment knowledge level ({user_preferences.investment_knowledge.value}) affects portfolio complexity
                - Detail how liquidity needs ({user_preferences.liquidity_need.value}) shape the choice of liquid vs. less liquid ETFs
                - Explain how monthly contributions ({user_preferences.monthly_contribution:,.2f}) inform the selection (fractional shares, minimum investment)
            
            c) GOAL ACHIEVEMENT:
                - Explain how this portfolio helps achieve the primary goal ({user_preferences.goal.value})
                - Discuss how the portfolio supports the investment purpose ({user_preferences.investment_purpose.value})
                - Detail how the portfolio aligns with the investor's priority ({user_preferences.investment_priority.value})
            
            d) RISK MANAGEMENT:
                - Explain how the portfolio respects the risk profile ({user_preferences.risk_profile.value})
                - Discuss how emergency fund status ({"Yes" if user_preferences.has_emergency_fund else "No"}) influences risk-taking
                - Detail rebalancing considerations given the monthly contribution schedule
            
            e) PRACTICAL CONSIDERATIONS:
                - Address how the portfolio fits the initial investment amount ({user_preferences.initial_investment:,.2f})
                - Discuss ongoing contributions and dollar-cost averaging strategy
                - Explain liquidity considerations based on stated liquidity needs
        """
        
        enhanced_goal_section = f"""
                * The investor's age group ({user_preferences.age}) and life stage
                * Primary investment goal ({user_preferences.goal.value}) and purpose ({user_preferences.investment_purpose.value})
        """
        
        enhanced_constraints = f"""
        - **Knowledge-Appropriate**: 
            * For NONE/BASIC knowledge: Use only broad-market, well-known ETFs
            * For INTERMEDIATE: Can include sector-specific or regional ETFs
            * For ADVANCED/EXPERT: Can include specialized or tactical ETFs
            (Investor knowledge: {user_preferences.investment_knowledge.value})
        - **Liquidity-Appropriate**: 
            * If liquidity need is ANYTIME or WITHIN_1_YEAR: Focus on highly liquid ETFs
            * If liquidity need is OVER_5_YEARS: Can include less liquid but strategic ETFs
            (Investor liquidity need: {user_preferences.liquidity_need.value})
        - **Accessibility**: Ensure ETFs are accessible for monthly contribution of {user_preferences.monthly_contribution:,.2f}
        """
    else:
        enhanced_selection_criteria = """
            SELECTION CRITERIA FOR ETFs:
            - Align with investment strategy and portfolio objectives
            - Ensure low expense ratios for cost efficiency
            - Consider tax efficiency based on investment horizon
        """
        
        enhanced_reasoning_requirements = """
            a) STRATEGY ALIGNMENT:
                - Justify each specific ETF selection and how it achieves the target asset allocation
                - Explain how the ETF combination delivers geographical diversification per strategy
                - Detail how sector diversification targets are met through the selected ETFs
        """
        
        enhanced_goal_section = """
        """
    
    prompt = f"""You are an expert financial portfolio manager tasked with creating an ETF-based portfolio 
    that strictly adheres to a given investment strategy. Your investment style should emulate that of {analyst["name"]}.
{investor_profile_section}
        INVESTMENT STRATEGY TO IMPLEMENT:
        {strategy}

        PORTFOLIO CONSTRUCTION REQUIREMENTS:
        Based on the strategy above{"and investor profile" if user_preferences else ""}, construct a complete `PortfolioAgent` object containing the portfolio (`data`) and your `reasoning`.

        1. PORTFOLIO (`data`):
            - **Name**: A descriptive name for the portfolio that reflects:{enhanced_goal_section}
                * Risk profile and time horizon
                * The analyst's investment philosophy ({analyst["name"]})
            
            - **Holdings**: A list of 2 to 4 carefully selected ETFs. Each holding must include:
                - `symbol`: The correct ETF ticker symbol quoted on {strategy.stock_exchange.value}
                - `name`: The full name of the ETF
                - `isin`: The ISIN for the ETF (12 characters)
                - `asset_class`: The primary asset class (e.g., 'Stocks', 'Bonds', 'Real Estate', 'Commodities', 'Cash')
                - `weight`: The percentage of the portfolio allocated to this ETF
{enhanced_selection_criteria}
        2. REASONING (`reasoning`):
            Provide a comprehensive, step-by-step explanation for your portfolio construction:
{enhanced_reasoning_requirements}            
            b) STRATEGY ALIGNMENT:
                - Justify each specific ETF selection and how it achieves the target asset allocation
                - Explain how the ETF combination delivers geographical diversification per strategy
                - Detail how sector diversification targets are met through the selected ETFs
                - Show how the portfolio matches the strategy's risk tolerance and time horizon

        STRICT GUIDELINES & CONSTRAINTS:
        - **ETF Only**: The portfolio must consist exclusively of ETFs (no individual stocks, bonds, or other securities)
        - **Stock Exchange**: All selected ETFs must be traded on {strategy.stock_exchange.value}
        - **Accurate Allocation**: The combined weights of the ETFs must precisely match the asset, geographical, 
          and sector allocations defined in the strategy (within 2% tolerance)
        - **Weight Sum**: The sum of all holding weights must equal exactly 100%
        - **ETF Quality**: Choose well-established, highly liquid ETFs with:
            * High assets under management (AUM > $500M preferred)
            * Low expense ratios (TER < 0.5% preferred)
            * Good trading volume for easy entry/exit
            * Proven track record (at least 3 years of history preferred)
        - **Limited Holdings**: The portfolio must contain a maximum of 4 ETFs{enhanced_constraints}"""

    response = llm.with_structured_output(PortfolioAgent).invoke(prompt)

    if state["metadata"]["show_reasoning"]:
        print(response.reasoning)

    portfolio = response.portfolio
    portfolio.strategy = strategy

    state["data"]['portfolio'] = portfolio

=======
from data.models import PortfolioAgent
from graph.state import State


def create_portfolio(state: State) -> State:
    """
    Create a diversified ETF-based portfolio based on the provided investment strategy.
    """
    print("Creating portfolio based on investment strategy...\n")

    llm = state["metadata"]["portfolio_llm_agent"]
    strategy = state["data"]["investment"]["strategy"]
    analyst = state["data"]["investment"]["analyst"]

    # Get user preferences if available (for enhanced prompting)
    user_preferences = state["data"]["investment"].get("user_preferences")

    # Build enhanced investor profile section if user preferences are available
    investor_profile_section = ""
    enhanced_selection_criteria = ""
    enhanced_reasoning_requirements = ""
    enhanced_goal_section = ""
    enhanced_constraints = ""

    if user_preferences:
        investor_profile_section = f"""
        INVESTOR PROFILE:
        - Age: {user_preferences.age} years
        - Investment Knowledge: {user_preferences.investment_knowledge.value}
        - Income Level: {user_preferences.income_level.value}
        - Investment Goal: {user_preferences.goal.value}
        - Investment Purpose: {user_preferences.investment_purpose.value}
        - Investment Horizon: {user_preferences.investment_horizon.value}
        - Risk Profile: {user_preferences.risk_profile.value}
        - Investment Priority: {user_preferences.investment_priority.value}
        - Initial Investment: {user_preferences.initial_investment:,.2f} {user_preferences.currency.value}
        - Monthly Contribution: {user_preferences.monthly_contribution:,.2f} {user_preferences.currency.value}
        - Emergency Fund: {"Yes" if user_preferences.has_emergency_fund else "No"}
        - Liquidity Need: {user_preferences.liquidity_need.value}
        """

        enhanced_selection_criteria = f"""
            SELECTION CRITERIA FOR ETFs:
            - Match investor's knowledge level (simpler, broad-market ETFs for beginners: {user_preferences.investment_knowledge.value})
            - Consider liquidity needs (more liquid ETFs if liquidity_need is short-term: {user_preferences.liquidity_need.value})
            - Factor in monthly contribution amounts (ensure ETFs are affordable for DCA: {user_preferences.monthly_contribution:,.2f})
            - Align with investment purpose and priority ({user_preferences.investment_purpose.value}, {user_preferences.investment_priority.value})
            - Ensure low expense ratios for cost efficiency
            - Consider tax efficiency based on investment horizon ({user_preferences.investment_horizon.value})
        """

        enhanced_reasoning_requirements = f"""
            a) INVESTOR CONTEXT:
                - Explain how the investor's age ({user_preferences.age}) and life stage influence ETF selection
                - Discuss how investment knowledge level ({user_preferences.investment_knowledge.value}) affects portfolio complexity
                - Detail how liquidity needs ({user_preferences.liquidity_need.value}) shape the choice of liquid vs. less liquid ETFs
                - Explain how monthly contributions ({user_preferences.monthly_contribution:,.2f}) inform the selection (fractional shares, minimum investment)
            
            c) GOAL ACHIEVEMENT:
                - Explain how this portfolio helps achieve the primary goal ({user_preferences.goal.value})
                - Discuss how the portfolio supports the investment purpose ({user_preferences.investment_purpose.value})
                - Detail how the portfolio aligns with the investor's priority ({user_preferences.investment_priority.value})
            
            d) RISK MANAGEMENT:
                - Explain how the portfolio respects the risk profile ({user_preferences.risk_profile.value})
                - Discuss how emergency fund status ({"Yes" if user_preferences.has_emergency_fund else "No"}) influences risk-taking
                - Detail rebalancing considerations given the monthly contribution schedule
            
            e) PRACTICAL CONSIDERATIONS:
                - Address how the portfolio fits the initial investment amount ({user_preferences.initial_investment:,.2f})
                - Discuss ongoing contributions and dollar-cost averaging strategy
                - Explain liquidity considerations based on stated liquidity needs
        """

        enhanced_goal_section = f"""
                * The investor's age group ({user_preferences.age}) and life stage
                * Primary investment goal ({user_preferences.goal.value}) and purpose ({user_preferences.investment_purpose.value})
        """

        enhanced_constraints = f"""
        - **Knowledge-Appropriate**: 
            * For NONE/BASIC knowledge: Use only broad-market, well-known ETFs
            * For INTERMEDIATE: Can include sector-specific or regional ETFs
            * For ADVANCED/EXPERT: Can include specialized or tactical ETFs
            (Investor knowledge: {user_preferences.investment_knowledge.value})
        - **Liquidity-Appropriate**: 
            * If liquidity need is ANYTIME or WITHIN_1_YEAR: Focus on highly liquid ETFs
            * If liquidity need is OVER_5_YEARS: Can include less liquid but strategic ETFs
            (Investor liquidity need: {user_preferences.liquidity_need.value})
        - **Accessibility**: Ensure ETFs are accessible for monthly contribution of {user_preferences.monthly_contribution:,.2f}
        """
    else:
        enhanced_selection_criteria = """
            SELECTION CRITERIA FOR ETFs:
            - Align with investment strategy and portfolio objectives
            - Ensure low expense ratios for cost efficiency
            - Consider tax efficiency based on investment horizon
        """

        enhanced_reasoning_requirements = """
            a) STRATEGY ALIGNMENT:
                - Justify each specific ETF selection and how it achieves the target asset allocation
                - Explain how the ETF combination delivers geographical diversification per strategy
                - Detail how sector diversification targets are met through the selected ETFs
        """

        enhanced_goal_section = """
        """

    prompt = f"""You are an expert financial portfolio manager tasked with creating an ETF-based portfolio 
    that strictly adheres to a given investment strategy. Your investment style should emulate that of {analyst["name"]}.
{investor_profile_section}
        INVESTMENT STRATEGY TO IMPLEMENT:
        {strategy}

        PORTFOLIO CONSTRUCTION REQUIREMENTS:
        Based on the strategy above{"and investor profile" if user_preferences else ""}, construct a complete `PortfolioAgent` object containing the portfolio (`data`) and your `reasoning`.

        1. PORTFOLIO (`data`):
            - **Name**: A descriptive name for the portfolio that reflects:{enhanced_goal_section}
                * Risk profile and time horizon
                * The analyst's investment philosophy ({analyst["name"]})
            
            - **Holdings**: A list of 2 to 4 carefully selected ETFs. Each holding must include:
                - `symbol`: The correct ETF ticker symbol quoted on {strategy.stock_exchange.value}
                - `name`: The full name of the ETF
                - `isin`: The ISIN for the ETF (12 characters)
                - `asset_class`: The primary asset class (e.g., 'Stocks', 'Bonds', 'Real Estate', 'Commodities', 'Cash')
                - `weight`: The percentage of the portfolio allocated to this ETF
{enhanced_selection_criteria}
        2. REASONING (`reasoning`):
            Provide a comprehensive, step-by-step explanation for your portfolio construction:
{enhanced_reasoning_requirements}            
            b) STRATEGY ALIGNMENT:
                - Justify each specific ETF selection and how it achieves the target asset allocation
                - Explain how the ETF combination delivers geographical diversification per strategy
                - Detail how sector diversification targets are met through the selected ETFs
                - Show how the portfolio matches the strategy's risk tolerance and time horizon

        STRICT GUIDELINES & CONSTRAINTS:
        - **ETF Only**: The portfolio must consist exclusively of ETFs (no individual stocks, bonds, or other securities)
        - **Stock Exchange**: All selected ETFs must be traded on {strategy.stock_exchange.value}
        - **Accurate Allocation**: The combined weights of the ETFs must precisely match the asset, geographical, 
          and sector allocations defined in the strategy (within 2% tolerance)
        - **Weight Sum**: The sum of all holding weights must equal exactly 100%
        - **ETF Quality**: Choose well-established, highly liquid ETFs with:
            * High assets under management (AUM > $500M preferred)
            * Low expense ratios (TER < 0.5% preferred)
            * Good trading volume for easy entry/exit
            * Proven track record (at least 3 years of history preferred)
        - **Limited Holdings**: The portfolio must contain a maximum of 4 ETFs{enhanced_constraints}"""

    response = llm.with_structured_output(PortfolioAgent).invoke(prompt)

    if state["metadata"]["show_reasoning"]:
        print(response.reasoning)

    portfolio = response.portfolio
    portfolio.strategy = strategy

    state["data"]["portfolio"] = portfolio

>>>>>>> 42498cf4
    return state<|MERGE_RESOLUTION|>--- conflicted
+++ resolved
@@ -1,167 +1,3 @@
-<<<<<<< HEAD
-from graph.state import State
-from data.models import PortfolioAgent
-
-
-def create_portfolio(state:State) -> State:
-    """
-    Create a diversified ETF-based portfolio based on the provided investment strategy.
-    """
-    print("Creating portfolio based on investment strategy...\n")
-
-    llm = state["metadata"]["portfolio_llm_agent"]
-    strategy = state["data"]['investment']['strategy']
-    analyst = state["data"]['investment']['analyst']
-
-    # Get user preferences if available (for enhanced prompting)
-    user_preferences = state["data"]['investment'].get('user_preferences')
-    
-    # Build enhanced investor profile section if user preferences are available
-    investor_profile_section = ""
-    enhanced_selection_criteria = ""
-    enhanced_reasoning_requirements = ""
-    enhanced_goal_section = ""
-    enhanced_constraints = ""
-    
-    if user_preferences:
-        investor_profile_section = f"""
-        INVESTOR PROFILE:
-        - Age: {user_preferences.age} years
-        - Investment Knowledge: {user_preferences.investment_knowledge.value}
-        - Income Level: {user_preferences.income_level.value}
-        - Investment Goal: {user_preferences.goal.value}
-        - Investment Purpose: {user_preferences.investment_purpose.value}
-        - Investment Horizon: {user_preferences.investment_horizon.value}
-        - Risk Profile: {user_preferences.risk_profile.value}
-        - Investment Priority: {user_preferences.investment_priority.value}
-        - Initial Investment: {user_preferences.initial_investment:,.2f} {user_preferences.currency.value}
-        - Monthly Contribution: {user_preferences.monthly_contribution:,.2f} {user_preferences.currency.value}
-        - Emergency Fund: {"Yes" if user_preferences.has_emergency_fund else "No"}
-        - Liquidity Need: {user_preferences.liquidity_need.value}
-        """
-        
-        enhanced_selection_criteria = f"""
-            SELECTION CRITERIA FOR ETFs:
-            - Match investor's knowledge level (simpler, broad-market ETFs for beginners: {user_preferences.investment_knowledge.value})
-            - Consider liquidity needs (more liquid ETFs if liquidity_need is short-term: {user_preferences.liquidity_need.value})
-            - Factor in monthly contribution amounts (ensure ETFs are affordable for DCA: {user_preferences.monthly_contribution:,.2f})
-            - Align with investment purpose and priority ({user_preferences.investment_purpose.value}, {user_preferences.investment_priority.value})
-            - Ensure low expense ratios for cost efficiency
-            - Consider tax efficiency based on investment horizon ({user_preferences.investment_horizon.value})
-        """
-        
-        enhanced_reasoning_requirements = f"""
-            a) INVESTOR CONTEXT:
-                - Explain how the investor's age ({user_preferences.age}) and life stage influence ETF selection
-                - Discuss how investment knowledge level ({user_preferences.investment_knowledge.value}) affects portfolio complexity
-                - Detail how liquidity needs ({user_preferences.liquidity_need.value}) shape the choice of liquid vs. less liquid ETFs
-                - Explain how monthly contributions ({user_preferences.monthly_contribution:,.2f}) inform the selection (fractional shares, minimum investment)
-            
-            c) GOAL ACHIEVEMENT:
-                - Explain how this portfolio helps achieve the primary goal ({user_preferences.goal.value})
-                - Discuss how the portfolio supports the investment purpose ({user_preferences.investment_purpose.value})
-                - Detail how the portfolio aligns with the investor's priority ({user_preferences.investment_priority.value})
-            
-            d) RISK MANAGEMENT:
-                - Explain how the portfolio respects the risk profile ({user_preferences.risk_profile.value})
-                - Discuss how emergency fund status ({"Yes" if user_preferences.has_emergency_fund else "No"}) influences risk-taking
-                - Detail rebalancing considerations given the monthly contribution schedule
-            
-            e) PRACTICAL CONSIDERATIONS:
-                - Address how the portfolio fits the initial investment amount ({user_preferences.initial_investment:,.2f})
-                - Discuss ongoing contributions and dollar-cost averaging strategy
-                - Explain liquidity considerations based on stated liquidity needs
-        """
-        
-        enhanced_goal_section = f"""
-                * The investor's age group ({user_preferences.age}) and life stage
-                * Primary investment goal ({user_preferences.goal.value}) and purpose ({user_preferences.investment_purpose.value})
-        """
-        
-        enhanced_constraints = f"""
-        - **Knowledge-Appropriate**: 
-            * For NONE/BASIC knowledge: Use only broad-market, well-known ETFs
-            * For INTERMEDIATE: Can include sector-specific or regional ETFs
-            * For ADVANCED/EXPERT: Can include specialized or tactical ETFs
-            (Investor knowledge: {user_preferences.investment_knowledge.value})
-        - **Liquidity-Appropriate**: 
-            * If liquidity need is ANYTIME or WITHIN_1_YEAR: Focus on highly liquid ETFs
-            * If liquidity need is OVER_5_YEARS: Can include less liquid but strategic ETFs
-            (Investor liquidity need: {user_preferences.liquidity_need.value})
-        - **Accessibility**: Ensure ETFs are accessible for monthly contribution of {user_preferences.monthly_contribution:,.2f}
-        """
-    else:
-        enhanced_selection_criteria = """
-            SELECTION CRITERIA FOR ETFs:
-            - Align with investment strategy and portfolio objectives
-            - Ensure low expense ratios for cost efficiency
-            - Consider tax efficiency based on investment horizon
-        """
-        
-        enhanced_reasoning_requirements = """
-            a) STRATEGY ALIGNMENT:
-                - Justify each specific ETF selection and how it achieves the target asset allocation
-                - Explain how the ETF combination delivers geographical diversification per strategy
-                - Detail how sector diversification targets are met through the selected ETFs
-        """
-        
-        enhanced_goal_section = """
-        """
-    
-    prompt = f"""You are an expert financial portfolio manager tasked with creating an ETF-based portfolio 
-    that strictly adheres to a given investment strategy. Your investment style should emulate that of {analyst["name"]}.
-{investor_profile_section}
-        INVESTMENT STRATEGY TO IMPLEMENT:
-        {strategy}
-
-        PORTFOLIO CONSTRUCTION REQUIREMENTS:
-        Based on the strategy above{"and investor profile" if user_preferences else ""}, construct a complete `PortfolioAgent` object containing the portfolio (`data`) and your `reasoning`.
-
-        1. PORTFOLIO (`data`):
-            - **Name**: A descriptive name for the portfolio that reflects:{enhanced_goal_section}
-                * Risk profile and time horizon
-                * The analyst's investment philosophy ({analyst["name"]})
-            
-            - **Holdings**: A list of 2 to 4 carefully selected ETFs. Each holding must include:
-                - `symbol`: The correct ETF ticker symbol quoted on {strategy.stock_exchange.value}
-                - `name`: The full name of the ETF
-                - `isin`: The ISIN for the ETF (12 characters)
-                - `asset_class`: The primary asset class (e.g., 'Stocks', 'Bonds', 'Real Estate', 'Commodities', 'Cash')
-                - `weight`: The percentage of the portfolio allocated to this ETF
-{enhanced_selection_criteria}
-        2. REASONING (`reasoning`):
-            Provide a comprehensive, step-by-step explanation for your portfolio construction:
-{enhanced_reasoning_requirements}            
-            b) STRATEGY ALIGNMENT:
-                - Justify each specific ETF selection and how it achieves the target asset allocation
-                - Explain how the ETF combination delivers geographical diversification per strategy
-                - Detail how sector diversification targets are met through the selected ETFs
-                - Show how the portfolio matches the strategy's risk tolerance and time horizon
-
-        STRICT GUIDELINES & CONSTRAINTS:
-        - **ETF Only**: The portfolio must consist exclusively of ETFs (no individual stocks, bonds, or other securities)
-        - **Stock Exchange**: All selected ETFs must be traded on {strategy.stock_exchange.value}
-        - **Accurate Allocation**: The combined weights of the ETFs must precisely match the asset, geographical, 
-          and sector allocations defined in the strategy (within 2% tolerance)
-        - **Weight Sum**: The sum of all holding weights must equal exactly 100%
-        - **ETF Quality**: Choose well-established, highly liquid ETFs with:
-            * High assets under management (AUM > $500M preferred)
-            * Low expense ratios (TER < 0.5% preferred)
-            * Good trading volume for easy entry/exit
-            * Proven track record (at least 3 years of history preferred)
-        - **Limited Holdings**: The portfolio must contain a maximum of 4 ETFs{enhanced_constraints}"""
-
-    response = llm.with_structured_output(PortfolioAgent).invoke(prompt)
-
-    if state["metadata"]["show_reasoning"]:
-        print(response.reasoning)
-
-    portfolio = response.portfolio
-    portfolio.strategy = strategy
-
-    state["data"]['portfolio'] = portfolio
-
-=======
 from data.models import PortfolioAgent
 from graph.state import State
 
@@ -324,5 +160,4 @@
 
     state["data"]["portfolio"] = portfolio
 
->>>>>>> 42498cf4
     return state