<<<<<<< HEAD
from graph.state import State
from data.models import AnalysisAgent


def analyze_alignment(state:State) -> State:
  
    llm = state["metadata"]["analyst_llm_agent"]
    portfolio = state["data"]['portfolio']
    strategy = portfolio.strategy

    # Initialize the analysis dictionary if it doesn't exist
    if 'analysis' not in state['data']:
        state['data']['analysis'] = {}

    prompt = f"""
    You are a financial data analyst AI specializing in portfolio alignment analysis. 
    
    ## TASK
    Analyze the provided portfolio's alignment with the user's investment preferences and the defined investment strategy. 
    Provide a structured analysis with alignment improvement recommendations.
    
    ## PORTFOLIO DATA
    {portfolio.holdings}
    
    ## STRATEGY DATA
    ### RISK TOLERANCE
    {strategy.risk_tolerance}
    ### TIME HORIZON
    {strategy.time_horizon}
    ### EXPECTED RETURNS
    {strategy.expected_returns}
    
    ## ANALYSIS REQUIREMENTS
    
    ### 1. User Preferences Alignment Analysis
    - Assess how well the portfolio aligns with the strategy's stated investment preferences (e.g., risk tolerance, investment horizon)
    - Identify any areas where the portfolio may not fully reflect the strategy's preferences
    
    ### 2. Alignment Status Determination
    - Set status key as "is_aligned"
    - Set status value to `true` ONLY if:
        * The portfolio adequately reflects the strategy's investment preferences
    - Set status value to `false` if ANY of the above conditions are not met

    ### 3. Alignment Improvement Advice Generation
    - Provide specific recommendations for improving alignment if status is `false`
    - Suggest concrete actions, such as rebalancing or adding new holdings, to better align the portfolio with the strategy and user preferences
    - Leave `advices` empty if the portfolio is already well-aligned (status `true`)

    ### 4. Reasoning Documentation
    - Document the rationale behind the alignment analysis and status determination
    - Explain any assumptions made during the analysis
    - Provide context for the recommendations given

    ## OUTPUT FORMAT
    Return data structured according to the Analysis model:
    - `status`: Status object with key "is_aligned" and boolean value
    - `reasoning`: Comprehensive explanation of findings and methodology
    - `advices`: List of specific recommendations (empty if none needed)
    """

    response = llm.with_structured_output(AnalysisAgent).invoke(prompt)

    if state["metadata"]['show_reasoning']:
        print(response.reasoning)
    
    state["data"]['analysis']['alignment'] = response

=======
from data.models import AnalysisAgent
from graph.state import State


def analyze_alignment(state: State) -> State:
    llm = state["metadata"]["analyst_llm_agent"]
    portfolio = state["data"]["portfolio"]
    strategy = portfolio.strategy

    # Initialize the analysis dictionary if it doesn't exist
    if "analysis" not in state["data"]:
        state["data"]["analysis"] = {}

    prompt = f"""
    You are a financial data analyst AI specializing in portfolio alignment analysis. 
    
    ## TASK
    Analyze the provided portfolio's alignment with the user's investment preferences and the defined investment strategy. 
    Provide a structured analysis with alignment improvement recommendations.
    
    ## PORTFOLIO DATA
    {portfolio.holdings}
    
    ## STRATEGY DATA
    ### RISK TOLERANCE
    {strategy.risk_tolerance}
    ### TIME HORIZON
    {strategy.time_horizon}
    ### EXPECTED RETURNS
    {strategy.expected_returns}
    
    ## ANALYSIS REQUIREMENTS
    
    ### 1. User Preferences Alignment Analysis
    - Assess how well the portfolio aligns with the strategy's stated investment preferences (e.g., risk tolerance, investment horizon)
    - Identify any areas where the portfolio may not fully reflect the strategy's preferences
    
    ### 2. Alignment Status Determination
    - Set status key as "is_aligned"
    - Set status value to `true` ONLY if:
        * The portfolio adequately reflects the strategy's investment preferences
    - Set status value to `false` if ANY of the above conditions are not met

    ### 3. Alignment Improvement Advice Generation
    - Provide specific recommendations for improving alignment if status is `false`
    - Suggest concrete actions, such as rebalancing or adding new holdings, to better align the portfolio with the strategy and user preferences
    - Leave `advices` empty if the portfolio is already well-aligned (status `true`)

    ### 4. Reasoning Documentation
    - Document the rationale behind the alignment analysis and status determination
    - Explain any assumptions made during the analysis
    - Provide context for the recommendations given

    ## OUTPUT FORMAT
    Return data structured according to the Analysis model:
    - `status`: Status object with key "is_aligned" and boolean value
    - `reasoning`: Comprehensive explanation of findings and methodology
    - `advices`: List of specific recommendations (empty if none needed)
    """

    response = llm.with_structured_output(AnalysisAgent).invoke(prompt)

    if state["metadata"]["show_reasoning"]:
        print(response.reasoning)

    state["data"]["analysis"]["alignment"] = response

>>>>>>> 42498cf4
    return state<|MERGE_RESOLUTION|>--- conflicted
+++ resolved
@@ -1,73 +1,3 @@
-<<<<<<< HEAD
-from graph.state import State
-from data.models import AnalysisAgent
-
-
-def analyze_alignment(state:State) -> State:
-  
-    llm = state["metadata"]["analyst_llm_agent"]
-    portfolio = state["data"]['portfolio']
-    strategy = portfolio.strategy
-
-    # Initialize the analysis dictionary if it doesn't exist
-    if 'analysis' not in state['data']:
-        state['data']['analysis'] = {}
-
-    prompt = f"""
-    You are a financial data analyst AI specializing in portfolio alignment analysis. 
-    
-    ## TASK
-    Analyze the provided portfolio's alignment with the user's investment preferences and the defined investment strategy. 
-    Provide a structured analysis with alignment improvement recommendations.
-    
-    ## PORTFOLIO DATA
-    {portfolio.holdings}
-    
-    ## STRATEGY DATA
-    ### RISK TOLERANCE
-    {strategy.risk_tolerance}
-    ### TIME HORIZON
-    {strategy.time_horizon}
-    ### EXPECTED RETURNS
-    {strategy.expected_returns}
-    
-    ## ANALYSIS REQUIREMENTS
-    
-    ### 1. User Preferences Alignment Analysis
-    - Assess how well the portfolio aligns with the strategy's stated investment preferences (e.g., risk tolerance, investment horizon)
-    - Identify any areas where the portfolio may not fully reflect the strategy's preferences
-    
-    ### 2. Alignment Status Determination
-    - Set status key as "is_aligned"
-    - Set status value to `true` ONLY if:
-        * The portfolio adequately reflects the strategy's investment preferences
-    - Set status value to `false` if ANY of the above conditions are not met
-
-    ### 3. Alignment Improvement Advice Generation
-    - Provide specific recommendations for improving alignment if status is `false`
-    - Suggest concrete actions, such as rebalancing or adding new holdings, to better align the portfolio with the strategy and user preferences
-    - Leave `advices` empty if the portfolio is already well-aligned (status `true`)
-
-    ### 4. Reasoning Documentation
-    - Document the rationale behind the alignment analysis and status determination
-    - Explain any assumptions made during the analysis
-    - Provide context for the recommendations given
-
-    ## OUTPUT FORMAT
-    Return data structured according to the Analysis model:
-    - `status`: Status object with key "is_aligned" and boolean value
-    - `reasoning`: Comprehensive explanation of findings and methodology
-    - `advices`: List of specific recommendations (empty if none needed)
-    """
-
-    response = llm.with_structured_output(AnalysisAgent).invoke(prompt)
-
-    if state["metadata"]['show_reasoning']:
-        print(response.reasoning)
-    
-    state["data"]['analysis']['alignment'] = response
-
-=======
 from data.models import AnalysisAgent
 from graph.state import State
 
@@ -135,5 +65,4 @@
 
     state["data"]["analysis"]["alignment"] = response
 
->>>>>>> 42498cf4
     return state