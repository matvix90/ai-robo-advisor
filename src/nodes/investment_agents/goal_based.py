--- conflicted
+++ resolved
@@ -1,121 +1,3 @@
-<<<<<<< HEAD
-from graph.state import State
-from data.models import InvestmentAgent
-
-
-# === Agents ===
-def investment_strategy(state:State) -> State:
-    """
-    Collect user investment preferences through interactive questionnaire and 
-    generate investment strategy based on user preferences.
-
-    """
-    print("Generating investment strategy based on user preferences...\n")
-    
-    llm = state["metadata"]["investment_llm_agent"]
-
-    portfolio_preferences = state["data"]['investment']['user_preferences']
-
-    prompt = f"""Create a comprehensive investment strategy based on the following user preferences:
-
-        USER PROFILE:
-        - Age: {portfolio_preferences.age} years
-        - Investment Knowledge: {portfolio_preferences.investment_knowledge.value}
-        - Income Level: {portfolio_preferences.income_level.value}
-        - Emergency Fund: {"Yes" if portfolio_preferences.has_emergency_fund else "No"}
-        
-        INVESTMENT GOALS & TIMELINE:
-        - Primary Goal: {portfolio_preferences.goal.value}
-        - Investment Purpose: {portfolio_preferences.investment_purpose.value}
-        - Investment Horizon: {portfolio_preferences.investment_horizon.value}
-        - Liquidity Need: {portfolio_preferences.liquidity_need.value}
-        
-        RISK ASSESSMENT:
-        - Risk Profile: {portfolio_preferences.risk_profile.value}
-        - Max Acceptable Loss: {portfolio_preferences.max_acceptable_loss}%
-        - Market Downturn Reaction: {portfolio_preferences.market_downturn_reaction.value}
-        - Investment Priority: {portfolio_preferences.investment_priority.value}
-        
-        FINANCIAL SITUATION:
-        - Initial Investment: {portfolio_preferences.initial_investment:,.2f} {portfolio_preferences.currency.value}
-        - Monthly Contribution: {portfolio_preferences.monthly_contribution:,.2f} {portfolio_preferences.currency.value}
-        - Other Investments: {portfolio_preferences.other_investments:,.2f} {portfolio_preferences.currency.value}
-        - Total Investable Assets: {portfolio_preferences.initial_investment + portfolio_preferences.other_investments:,.2f} {portfolio_preferences.currency.value}
-        
-        PREFERENCES:
-        - Currency: {portfolio_preferences.currency.value}
-        - Preferred Stock Exchange: {portfolio_preferences.stock_exchange.value}
-
-        REQUIREMENTS:
-        Create a complete InvestmentAgent object with a strategy and reasoning that considers ALL the user information above.
-
-        1. STRATEGY: A complete Strategy object with:
-            - STRATEGY NAME: A descriptive name reflecting the user's goals, age, risk profile, and investment purpose
-            - DESCRIPTION: Detailed explanation of the investment approach considering:
-                * User's age and investment knowledge level
-                * Emergency fund status and overall financial stability
-                * Investment purpose and liquidity needs
-                * Risk tolerance and behavioral factors (market downturn reaction)
-                * Monthly contributions for dollar-cost averaging strategy
-            
-            - ASSET ALLOCATION: Specific percentages for each asset class (must sum to 100%)
-                * Stocks, Bonds, Real Estate, Commodities, Cryptocurrency, Cash
-                * Consider age-based allocation (younger = more growth-oriented)
-                * Factor in liquidity needs and investment horizon
-                * Adjust based on emergency fund status and other investments
-                * Account for income level and monthly contribution capacity
-            
-            - GEOGRAPHICAL DIVERSIFICATION: Regional allocation with specific weights
-                * Consider home country bias based on stock exchange preference
-                * Balance domestic and international exposure
-                * Factor in investment knowledge level (simpler for beginners)
-            
-            - SECTOR DIVERSIFICATION: Sector allocation based on risk profile and goals
-                * Align sector weights with investment purpose
-                * Consider economic cycle positioning
-                * Factor in user's priority (stability, income, balanced, growth)
-            
-            - STOCK EXCHANGE: Specify the stock exchange where the ETFs have to be quoted ({portfolio_preferences.stock_exchange.value})
-            - RISK TOLERANCE: Align with user's stated risk profile ({portfolio_preferences.risk_profile.value})
-            - TIME HORIZON: Match user's investment timeline ({portfolio_preferences.investment_horizon.value})
-            - EXPECTED RETURNS: Realistic return expectations based on:
-                * Asset allocation and risk level
-                * Market conditions and historical data
-                * User's age and investment horizon
-                * Monthly contribution impact over time
-
-        2. REASONING: Provide a comprehensive, step-by-step explanation for the generated strategy:
-            - Explain how user's age influences the strategy
-            - Justify how investment knowledge level affects portfolio complexity
-            - Discuss how liquidity needs and emergency fund status shape asset allocation
-            - Explain how market downturn reaction and max acceptable loss influence risk positioning
-            - Detail how monthly contributions and investment horizon affect the strategy
-            - Justify why this strategy aligns with their investment purpose and priority
-            - Explain how income level and total investable assets inform the approach
-
-        CRITICAL GUIDELINES:
-        - The strategy must be tailored to achieve the investor's primary goal: {portfolio_preferences.goal.value}
-        - Consider the user's age ({portfolio_preferences.age}) for appropriate risk-taking capacity
-        - Match investment complexity to knowledge level ({portfolio_preferences.investment_knowledge.value})
-        - Factor in liquidity needs ({portfolio_preferences.liquidity_need.value}) when allocating to less liquid assets
-        - If no emergency fund, recommend a higher cash allocation for safety
-        - Incorporate monthly contributions ({portfolio_preferences.monthly_contribution:,.2f}) into the long-term wealth-building plan
-        - Consider the total investment context including other investments ({portfolio_preferences.other_investments:,.2f})
-        - Ensure asset allocation reflects behavioral risk tolerance (max loss: {portfolio_preferences.max_acceptable_loss}%)
-        - Align strategy with investment priority: {portfolio_preferences.investment_priority.value}
-        - Ensure all percentages are realistic and sum to 100%"""
-
-    analyst = {"name": "Self-Directed Investor", "description": "Investor who prefers to make their own investment decisions based on personal research and preferences."}
-
-    response = llm.with_structured_output(InvestmentAgent).invoke(prompt)
-
-    if state["metadata"]["show_reasoning"]:
-        print(response.reasoning)
-
-    state["data"]['investment']['strategy'] = response.strategy
-    state["data"]['investment']['analyst'] = analyst
-
-=======
 from data.models import InvestmentAgent
 from graph.state import State
 
@@ -235,5 +117,4 @@
     state["data"]["investment"]["strategy"] = response.strategy
     state["data"]["investment"]["analyst"] = analyst
 
->>>>>>> 42498cf4
     return state