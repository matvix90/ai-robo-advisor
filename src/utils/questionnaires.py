<<<<<<< HEAD
import questionary
import sys
from colorama import Fore, Style

from data.models import (
    PortfolioPreference, RiskProfile, InvestmentHorizon, InvestmentGoal, 
    Currency, StockExchange, InvestmentKnowledge, IncomeLevel, 
    InvestmentPurpose, LiquidityNeed, MarketDownturnReaction, InvestmentPriority
)
from llm.models import AllModels, LLMModel, ModelProvider

# Simple style configuration
STYLE = questionary.Style([
    ("checkbox-selected", "fg:green"),
    ("selected", "fg:green noinherit"),
    ("highlighted", "noinherit"),
    ("pointer", "noinherit"),
])

def get_user_preferences() -> PortfolioPreference:
    """Collect user investment preferences with enhanced questionnaire."""
    
    try:
        print(f"\n{Fore.CYAN}{'='*70}")
        print(f"{'🤖 AI-ROBO-ADVISOR - Investment Questionnaire':^70}")
        print(f"{'='*70}{Style.RESET_ALL}\n")
        print(f"{Fore.YELLOW}We'll ask you questions to create a personalized investment strategy.{Style.RESET_ALL}\n")
        
        # ===== SECTION 1: BASIC INFORMATION =====
        print(f"{Fore.CYAN}{'─'*70}")
        print(f"SECTION 1: Basic Information")
        print(f"{'─'*70}{Style.RESET_ALL}\n")
        
        # Age
        age_input = questionary.text(
            "What is your age?",
            validate=lambda text: validate_age(text),
            style=STYLE
        ).ask()
        
        if age_input is None:
            print(f"\n{Fore.RED}✗ Questionnaire cancelled{Style.RESET_ALL}")
            sys.exit(0)
        
        age = int(age_input)
        
        # Investment Knowledge
        investment_knowledge = questionary.select(
            "What is your level of investment knowledge?",
            choices=[questionary.Choice(level.value, value=level) for level in InvestmentKnowledge],
            style=STYLE
        ).ask()
        
        if investment_knowledge is None:
            print(f"\n{Fore.RED}✗ Questionnaire cancelled{Style.RESET_ALL}")
            sys.exit(0)
        
        # Income Level
        income_level = questionary.select(
            "What is your annual income level?",
            choices=[questionary.Choice(level.value, value=level) for level in IncomeLevel],
            style=STYLE
        ).ask()
        
        if income_level is None:
            print(f"\n{Fore.RED}✗ Questionnaire cancelled{Style.RESET_ALL}")
            sys.exit(0)
        
        # ===== SECTION 2: INVESTMENT GOALS & TIMELINE =====
        print(f"\n{Fore.CYAN}{'─'*70}")
        print(f"SECTION 2: Investment Goals & Timeline")
        print(f"{'─'*70}{Style.RESET_ALL}\n")
        
        # Investment Goal
        goal = questionary.select(
            "What is your primary investment goal?",
            choices=[questionary.Choice(g.value, value=g) for g in InvestmentGoal],
            style=STYLE
        ).ask()
        
        if goal is None:
            print(f"\n{Fore.RED}✗ Questionnaire cancelled{Style.RESET_ALL}")
            sys.exit(0)
        
        # Investment Purpose
        investment_purpose = questionary.select(
            "What is your investment purpose?",
            choices=[questionary.Choice(purpose.value, value=purpose) for purpose in InvestmentPurpose],
            style=STYLE
        ).ask()
        
        if investment_purpose is None:
            print(f"\n{Fore.RED}✗ Questionnaire cancelled{Style.RESET_ALL}")
            sys.exit(0)
        
        # Investment Horizon
        investment_horizon = questionary.select(
            "What is your investment time horizon?",
            choices=[questionary.Choice(horizon.value, value=horizon) for horizon in InvestmentHorizon],
            style=STYLE
        ).ask()
        
        if investment_horizon is None:
            print(f"\n{Fore.RED}✗ Questionnaire cancelled{Style.RESET_ALL}")
            sys.exit(0)
        
        # Liquidity Need
        liquidity_need = questionary.select(
            "When might you need to access these funds?",
            choices=[questionary.Choice(need.value, value=need) for need in LiquidityNeed],
            style=STYLE
        ).ask()
        
        if liquidity_need is None:
            print(f"\n{Fore.RED}✗ Questionnaire cancelled{Style.RESET_ALL}")
            sys.exit(0)
        
        # ===== SECTION 3: RISK ASSESSMENT =====
        print(f"\n{Fore.CYAN}{'─'*70}")
        print(f"SECTION 3: Risk Assessment")
        print(f"{'─'*70}{Style.RESET_ALL}\n")
        
        print(f"{Fore.YELLOW}Imagine you invested $10,000 and the market drops 20% ($2,000 loss).{Style.RESET_ALL}\n")
        
        # Market Downturn Reaction
        market_downturn_reaction = questionary.select(
            "What would you do?",
            choices=[questionary.Choice(reaction.value, value=reaction) for reaction in MarketDownturnReaction],
            style=STYLE
        ).ask()
        
        if market_downturn_reaction is None:
            print(f"\n{Fore.RED}✗ Questionnaire cancelled{Style.RESET_ALL}")
            sys.exit(0)
        
        # Investment Priority
        investment_priority = questionary.select(
            "What matters most to you in your investments?",
            choices=[questionary.Choice(priority.value, value=priority) for priority in InvestmentPriority],
            style=STYLE
        ).ask()
        
        if investment_priority is None:
            print(f"\n{Fore.RED}✗ Questionnaire cancelled{Style.RESET_ALL}")
            sys.exit(0)
        
        # Maximum Acceptable Loss
        max_loss_input = questionary.text(
            "What's the maximum percentage loss you could tolerate in a year? (0-100)",
            validate=lambda text: validate_percentage(text),
            style=STYLE
        ).ask()
        
        if max_loss_input is None:
            print(f"\n{Fore.RED}✗ Questionnaire cancelled{Style.RESET_ALL}")
            sys.exit(0)
        
        max_acceptable_loss = float(max_loss_input)
        
        # Calculate risk profile based on responses
        risk_profile = calculate_risk_profile(market_downturn_reaction, investment_priority, max_acceptable_loss)
        
        print(f"\n{Fore.GREEN}✓ Calculated Risk Profile: {risk_profile.value}{Style.RESET_ALL}\n")
        
        # ===== SECTION 4: FINANCIAL SITUATION =====
        print(f"{Fore.CYAN}{'─'*70}")
        print(f"SECTION 4: Financial Situation")
        print(f"{'─'*70}{Style.RESET_ALL}\n")
        
        # Emergency Fund
        has_emergency_fund = questionary.confirm(
            "Do you have an emergency fund (3-6 months of expenses)?",
            default=False,
            style=STYLE
        ).ask()
        
        if has_emergency_fund is None:
            print(f"\n{Fore.RED}✗ Questionnaire cancelled{Style.RESET_ALL}")
            sys.exit(0)
        
        # Other Investments
        other_investments_input = questionary.text(
            "What is the value of your other investments? (Enter 0 if none)",
            default="0",
            validate=validate_optional_amount,
            style=STYLE
        ).ask()
        
        if other_investments_input is None:
            print(f"\n{Fore.RED}✗ Questionnaire cancelled{Style.RESET_ALL}")
            sys.exit(0)
        
        other_investments = float(other_investments_input.replace(',', '').replace('$', '').replace('€', '').replace('£', ''))
        
        # Initial Investment
        initial_investment_input = questionary.text(
            "What is your initial investment amount?",
            validate=validate_investment_amount,
            style=STYLE
        ).ask()
        
        if initial_investment_input is None:
            print(f"\n{Fore.RED}✗ Questionnaire cancelled{Style.RESET_ALL}")
            sys.exit(0)
        
        cleaned_amount = initial_investment_input.replace(',', '').replace('$', '').replace('€', '').replace('£', '')
        initial_investment_float = float(cleaned_amount)
        
        # Monthly Contribution
        monthly_contribution_input = questionary.text(
            "How much do you plan to contribute monthly? (Enter 0 if none)",
            default="0",
            validate=validate_optional_amount,
            style=STYLE
        ).ask()
        
        if monthly_contribution_input is None:
            print(f"\n{Fore.RED}✗ Questionnaire cancelled{Style.RESET_ALL}")
            sys.exit(0)
        
        monthly_contribution = float(monthly_contribution_input.replace(',', '').replace('$', '').replace('€', '').replace('£', ''))
        
        # ===== SECTION 5: PREFERENCES =====
        print(f"\n{Fore.CYAN}{'─'*70}")
        print(f"SECTION 5: Currency & Exchange Preferences")
        print(f"{'─'*70}{Style.RESET_ALL}\n")
        
        # Currency
        currency = questionary.select(
            "What is your preferred currency?",
            choices=[questionary.Choice(curr.value, value=curr) for curr in Currency],
            style=STYLE
        ).ask()
        
        if currency is None:
            print(f"\n{Fore.RED}✗ Questionnaire cancelled{Style.RESET_ALL}")
            sys.exit(0)
        
        # Stock Exchange
        stock_exchange = questionary.select(
            "Which stock exchange do you prefer for ETF listings?",
            choices=[questionary.Choice(exchange.value, value=exchange) for exchange in StockExchange],
            style=STYLE
        ).ask()
        
        if stock_exchange is None:
            print(f"\n{Fore.RED}✗ Questionnaire cancelled{Style.RESET_ALL}")
            sys.exit(0)
        
        print(f"\n{Fore.GREEN}✓ Portfolio preferences collected successfully!{Style.RESET_ALL}\n")
        
        return PortfolioPreference(
            # Core fields
            goal=goal,
            risk_profile=risk_profile,
            investment_horizon=investment_horizon,
            currency=currency,
            stock_exchange=stock_exchange,
            initial_investment=initial_investment_float,
            
            # Enhanced fields
            age=age,
            investment_knowledge=investment_knowledge,
            income_level=income_level,
            investment_purpose=investment_purpose,
            liquidity_need=liquidity_need,
            has_emergency_fund=has_emergency_fund,
            other_investments=other_investments,
            monthly_contribution=monthly_contribution,
            max_acceptable_loss=max_acceptable_loss,
            market_downturn_reaction=market_downturn_reaction,
            investment_priority=investment_priority
        )
    
    except KeyboardInterrupt:
        print(f"\n{Fore.RED}✗ Questionnaire interrupted by user{Style.RESET_ALL}")
        sys.exit(0)
    except Exception as e:
        print(f"\n{Fore.RED}✗ An error occurred: {str(e)}{Style.RESET_ALL}")
        sys.exit(1)

def choose_provider() -> ModelProvider:
    """Select an LLM provider.""" 
    
    choices = [
        questionary.Choice(
            provider.value.title(), 
            value=provider
        ) for provider in ModelProvider
    ]
    
    selected_provider = questionary.select(
        "Select your LLM provider:",
        choices=choices,
        instruction="\nInstructions: Use arrow keys to navigate, Enter to select.",
        style=STYLE
    ).ask()
    
    if selected_provider is None:
        print(f"\n{Fore.RED}✗ Provider selection cancelled{Style.RESET_ALL}")
        sys.exit(0)
    
    print(f"Selected provider: {Fore.GREEN}{selected_provider.value.title()}{Style.RESET_ALL}\n")
    return selected_provider

def choose_llm_model(all_models: AllModels, agent: str) -> LLMModel:
    """Select an LLM model."""

    if agent == "investment_agent":
        print(f"{Fore.YELLOW}Note: Investment Agent requires models with advanced capabilities of resume.{Style.RESET_ALL}\n")
    elif agent == "portfolio_agent":
        print(f"{Fore.YELLOW}Note: Portfolio Agent requires models with advanced capabilities of financial analysis and math.{Style.RESET_ALL}\n")
    elif agent == "analyst_agent":
        print(f"{Fore.YELLOW}Note: Analyst Agent requires models with advanced capabilities of critical thinking and reasoning.{Style.RESET_ALL}\n")

    selected_provider = choose_provider()

    provider_models = [
        model for model in all_models.models 
        if model.provider == selected_provider
    ]
    
    choices = [
        questionary.Choice(
            model.display,
            value=model
        ) for model in provider_models
    ]
    
    selected_model = questionary.select(
        "Select your LLM model:",
        choices=choices,
        instruction="\nInstructions: Use arrow keys to navigate, Enter to select.",
        style=STYLE
    ).ask()
    
    if selected_model is None:
        print(f"\n{Fore.RED}✗ Model selection cancelled{Style.RESET_ALL}")
        sys.exit(0)
    
    print(f"Selected model: {Fore.GREEN}{selected_model.provider.value} - {selected_model.display}{Style.RESET_ALL}\n")
    return selected_model

# ===== VALIDATION FUNCTIONS =====

def validate_investment_amount(amount: str) -> bool | str:
    """Validate investment amount input."""
    if not amount.strip():
        return "Please enter an investment amount"
    
    cleaned = amount.replace(',', '').replace('$', '').replace('€', '').replace('£', '').strip()
    
    try:
        value = float(cleaned)
        if value <= 0:
            return "Investment amount must be greater than 0"
        if value < 100:
            return "Minimum investment amount is 100"
        return True
    except ValueError:
        return "Please enter a valid number (e.g., 10000, $5,000, 1000.50)"

def validate_age(age: str) -> bool | str:
    """Validate age input."""
    if not age.strip():
        return "Please enter your age"
    
    try:
        value = int(age)
        if value < 18:
            return "You must be at least 18 years old"
        if value > 100:
            return "Please enter a valid age"
        return True
    except ValueError:
        return "Please enter a valid number"

def validate_percentage(percentage: str) -> bool | str:
    """Validate percentage input."""
    if not percentage.strip():
        return "Please enter a percentage"
    
    try:
        value = float(percentage)
        if value < 0 or value > 100:
            return "Please enter a value between 0 and 100"
        return True
    except ValueError:
        return "Please enter a valid number"

def validate_optional_amount(amount: str) -> bool | str:
    """Validate optional investment amount input."""
    if not amount.strip():
        return True
    
    cleaned = amount.replace(',', '').replace('$', '').replace('€', '').replace('£', '').strip()
    
    try:
        value = float(cleaned)
        if value < 0:
            return "Amount cannot be negative"
        return True
    except ValueError:
        return "Please enter a valid number (e.g., 500, $1,000, 0)"

# ===== RISK CALCULATION =====

def calculate_risk_profile(reaction: MarketDownturnReaction, 
                          priority: InvestmentPriority, 
                          max_loss: float) -> RiskProfile:
    """Calculate risk profile based on questionnaire responses."""
    score = 0.0
    
    # Score market reaction (0-3)
    if reaction == MarketDownturnReaction.SELL_ALL:
        score += 0
    elif reaction == MarketDownturnReaction.SELL_SOME:
        score += 1
    elif reaction == MarketDownturnReaction.HOLD:
        score += 2
    elif reaction == MarketDownturnReaction.BUY_MORE:
        score += 3
    
    # Score priority (0-3)
    if priority == InvestmentPriority.STABILITY:
        score += 0
    elif priority == InvestmentPriority.INCOME:
        score += 1
    elif priority == InvestmentPriority.BALANCED:
        score += 1.5
    elif priority == InvestmentPriority.GROWTH:
        score += 3
    
    # Score max loss tolerance (0-3)
    if max_loss <= 5:
        score += 0
    elif max_loss <= 10:
        score += 1
    elif max_loss <= 20:
        score += 2
    else:
        score += 3
    
    # Map score to risk profile (total score range: 0-9)
    if score <= 1.5:
        return RiskProfile.ULTRA_CONSERVATIVE
    elif score <= 3:
        return RiskProfile.CONSERVATIVE
    elif score <= 4:
        return RiskProfile.MODERATE_CONSERVATIVE
    elif score <= 5.5:
        return RiskProfile.MODERATE
    elif score <= 6.5:
        return RiskProfile.MODERATE_AGGRESSIVE
    elif score <= 7.5:
        return RiskProfile.AGGRESSIVE
    else:
=======
import sys

import questionary
from colorama import Fore, Style

from data.models import (
    Benchmarks,
    Currency,
    IncomeLevel,
    InvestmentGoal,
    InvestmentHorizon,
    InvestmentKnowledge,
    InvestmentPriority,
    InvestmentPurpose,
    LiquidityNeed,
    MarketDownturnReaction,
    PortfolioPreference,
    RiskProfile,
    StockExchange,
)
from llm.models import AllModels, LLMModel, ModelProvider

# Simple style configuration
STYLE = questionary.Style(
    [
        ("checkbox-selected", "fg:green"),
        ("selected", "fg:green noinherit"),
        ("highlighted", "noinherit"),
        ("pointer", "noinherit"),
    ]
)


def get_user_preferences() -> PortfolioPreference:
    """Collect user investment preferences with enhanced questionnaire."""

    try:
        print(f"\n{Fore.CYAN}{'=' * 70}")
        print(f"{'🤖 AI-ROBO-ADVISOR - Investment Questionnaire':^70}")
        print(f"{'=' * 70}{Style.RESET_ALL}\n")
        print(
            f"{Fore.YELLOW}We'll ask you questions to create a personalized investment strategy.{Style.RESET_ALL}\n"
        )

        # ===== SECTION 1: BASIC INFORMATION =====
        print(f"{Fore.CYAN}{'─' * 70}")
        print("SECTION 1: Basic Information")
        print(f"{'─' * 70}{Style.RESET_ALL}\n")

        # Age
        age_input = questionary.text(
            "What is your age?", validate=lambda text: validate_age(text), style=STYLE
        ).ask()

        if age_input is None:
            print(f"\n{Fore.RED}✗ Questionnaire cancelled{Style.RESET_ALL}")
            sys.exit(0)

        age = int(age_input)

        # Investment Knowledge
        investment_knowledge = questionary.select(
            "What is your level of investment knowledge?",
            choices=[
                questionary.Choice(level.value, value=level)
                for level in InvestmentKnowledge
            ],
            style=STYLE,
        ).ask()

        if investment_knowledge is None:
            print(f"\n{Fore.RED}✗ Questionnaire cancelled{Style.RESET_ALL}")
            sys.exit(0)

        # Income Level
        income_level = questionary.select(
            "What is your annual income level?",
            choices=[
                questionary.Choice(level.value, value=level) for level in IncomeLevel
            ],
            style=STYLE,
        ).ask()

        if income_level is None:
            print(f"\n{Fore.RED}✗ Questionnaire cancelled{Style.RESET_ALL}")
            sys.exit(0)

        # ===== SECTION 2: INVESTMENT GOALS & TIMELINE =====
        print(f"\n{Fore.CYAN}{'─' * 70}")
        print("SECTION 2: Investment Goals & Timeline")
        print(f"{'─' * 70}{Style.RESET_ALL}\n")

        # Investment Goal
        goal = questionary.select(
            "What is your primary investment goal?",
            choices=[questionary.Choice(g.value, value=g) for g in InvestmentGoal],
            style=STYLE,
        ).ask()

        if goal is None:
            print(f"\n{Fore.RED}✗ Questionnaire cancelled{Style.RESET_ALL}")
            sys.exit(0)

        # Investment Purpose
        investment_purpose = questionary.select(
            "What is your investment purpose?",
            choices=[
                questionary.Choice(purpose.value, value=purpose)
                for purpose in InvestmentPurpose
            ],
            style=STYLE,
        ).ask()

        if investment_purpose is None:
            print(f"\n{Fore.RED}✗ Questionnaire cancelled{Style.RESET_ALL}")
            sys.exit(0)

        # Investment Horizon
        investment_horizon = questionary.select(
            "What is your investment time horizon?",
            choices=[
                questionary.Choice(horizon.value, value=horizon)
                for horizon in InvestmentHorizon
            ],
            style=STYLE,
        ).ask()

        if investment_horizon is None:
            print(f"\n{Fore.RED}✗ Questionnaire cancelled{Style.RESET_ALL}")
            sys.exit(0)

        # Liquidity Need
        liquidity_need = questionary.select(
            "When might you need to access these funds?",
            choices=[
                questionary.Choice(need.value, value=need) for need in LiquidityNeed
            ],
            style=STYLE,
        ).ask()

        if liquidity_need is None:
            print(f"\n{Fore.RED}✗ Questionnaire cancelled{Style.RESET_ALL}")
            sys.exit(0)

        # ===== SECTION 3: RISK ASSESSMENT =====
        print(f"\n{Fore.CYAN}{'─' * 70}")
        print("SECTION 3: Risk Assessment")
        print(f"{'─' * 70}{Style.RESET_ALL}\n")

        print(
            f"{Fore.YELLOW}Imagine you invested $10,000 and the market drops 20% ($2,000 loss).{Style.RESET_ALL}\n"
        )

        # Market Downturn Reaction
        market_downturn_reaction = questionary.select(
            "What would you do?",
            choices=[
                questionary.Choice(reaction.value, value=reaction)
                for reaction in MarketDownturnReaction
            ],
            style=STYLE,
        ).ask()

        if market_downturn_reaction is None:
            print(f"\n{Fore.RED}✗ Questionnaire cancelled{Style.RESET_ALL}")
            sys.exit(0)

        # Investment Priority
        investment_priority = questionary.select(
            "What matters most to you in your investments?",
            choices=[
                questionary.Choice(priority.value, value=priority)
                for priority in InvestmentPriority
            ],
            style=STYLE,
        ).ask()

        if investment_priority is None:
            print(f"\n{Fore.RED}✗ Questionnaire cancelled{Style.RESET_ALL}")
            sys.exit(0)

        # Maximum Acceptable Loss
        max_loss_input = questionary.text(
            "What's the maximum percentage loss you could tolerate in a year? (0-100)",
            validate=lambda text: validate_percentage(text),
            style=STYLE,
        ).ask()

        if max_loss_input is None:
            print(f"\n{Fore.RED}✗ Questionnaire cancelled{Style.RESET_ALL}")
            sys.exit(0)

        max_acceptable_loss = float(max_loss_input)

        # Calculate risk profile based on responses
        risk_profile = calculate_risk_profile(
            market_downturn_reaction, investment_priority, max_acceptable_loss
        )

        print(
            f"\n{Fore.GREEN}✓ Calculated Risk Profile: {risk_profile.value}{Style.RESET_ALL}\n"
        )

        # ===== SECTION 4: FINANCIAL SITUATION =====
        print(f"{Fore.CYAN}{'─' * 70}")
        print("SECTION 4: Financial Situation")
        print(f"{'─' * 70}{Style.RESET_ALL}\n")

        # Emergency Fund
        has_emergency_fund = questionary.confirm(
            "Do you have an emergency fund (3-6 months of expenses)?",
            default=False,
            style=STYLE,
        ).ask()

        if has_emergency_fund is None:
            print(f"\n{Fore.RED}✗ Questionnaire cancelled{Style.RESET_ALL}")
            sys.exit(0)

        # Other Investments
        other_investments_input = questionary.text(
            "What is the value of your other investments? (Enter 0 if none)",
            default="0",
            validate=validate_optional_amount,
            style=STYLE,
        ).ask()

        if other_investments_input is None:
            print(f"\n{Fore.RED}✗ Questionnaire cancelled{Style.RESET_ALL}")
            sys.exit(0)

        other_investments = float(
            other_investments_input.replace(",", "")
            .replace("$", "")
            .replace("€", "")
            .replace("£", "")
        )

        # Initial Investment
        initial_investment_input = questionary.text(
            "What is your initial investment amount?",
            validate=validate_investment_amount,
            style=STYLE,
        ).ask()

        if initial_investment_input is None:
            print(f"\n{Fore.RED}✗ Questionnaire cancelled{Style.RESET_ALL}")
            sys.exit(0)

        cleaned_amount = (
            initial_investment_input.replace(",", "")
            .replace("$", "")
            .replace("€", "")
            .replace("£", "")
        )
        initial_investment_float = float(cleaned_amount)

        # Monthly Contribution
        monthly_contribution_input = questionary.text(
            "How much do you plan to contribute monthly? (Enter 0 if none)",
            default="0",
            validate=validate_optional_amount,
            style=STYLE,
        ).ask()

        if monthly_contribution_input is None:
            print(f"\n{Fore.RED}✗ Questionnaire cancelled{Style.RESET_ALL}")
            sys.exit(0)

        monthly_contribution = float(
            monthly_contribution_input.replace(",", "")
            .replace("$", "")
            .replace("€", "")
            .replace("£", "")
        )

        # ===== SECTION 5: PREFERENCES =====
        print(f"\n{Fore.CYAN}{'─' * 70}")
        print("SECTION 5: Currency & Exchange Preferences")
        print(f"{'─' * 70}{Style.RESET_ALL}\n")

        # Currency
        currency = questionary.select(
            "What is your preferred currency?",
            choices=[questionary.Choice(curr.value, value=curr) for curr in Currency],
            style=STYLE,
        ).ask()

        if currency is None:
            print(f"\n{Fore.RED}✗ Questionnaire cancelled{Style.RESET_ALL}")
            sys.exit(0)

        # Stock Exchange
        stock_exchange = questionary.select(
            "Which stock exchange do you prefer for ETF listings?",
            choices=[
                questionary.Choice(exchange.value, value=exchange)
                for exchange in StockExchange
            ],
            style=STYLE,
        ).ask()

        if stock_exchange is None:
            print(f"\n{Fore.RED}✗ Questionnaire cancelled{Style.RESET_ALL}")
            sys.exit(0)

        benchmark = questionary.select(
            "Select your preferred benchmark:",
            choices=[
                questionary.Choice(f"{b.value[0]} - {b.value[1]}", value=b)
                for b in Benchmarks
            ],
            style=STYLE,
        ).ask()

        if benchmark is None:
            benchmark = Benchmarks.ACWI

        print(
            f"\n{Fore.GREEN}✓ Portfolio preferences collected successfully!{Style.RESET_ALL}\n"
        )

        return PortfolioPreference(
            # Core fields
            goal=goal,
            risk_profile=risk_profile,
            investment_horizon=investment_horizon,
            currency=currency,
            stock_exchange=stock_exchange,
            initial_investment=initial_investment_float,
            benchmark=benchmark.value,  # Convert enum to tuple
            # Enhanced fields
            age=age,
            investment_knowledge=investment_knowledge,
            income_level=income_level,
            investment_purpose=investment_purpose,
            liquidity_need=liquidity_need,
            has_emergency_fund=has_emergency_fund,
            other_investments=other_investments,
            monthly_contribution=monthly_contribution,
            max_acceptable_loss=max_acceptable_loss,
            market_downturn_reaction=market_downturn_reaction,
            investment_priority=investment_priority,
        )

    except KeyboardInterrupt:
        print(f"\n{Fore.RED}✗ Questionnaire interrupted by user{Style.RESET_ALL}")
        sys.exit(0)
    except Exception as e:
        print(f"\n{Fore.RED}✗ An error occurred: {e!s}{Style.RESET_ALL}")
        sys.exit(1)


def choose_provider() -> ModelProvider:
    """Select an LLM provider."""

    choices = [
        questionary.Choice(provider.value.title(), value=provider)
        for provider in ModelProvider
    ]

    selected_provider = questionary.select(
        "Select your LLM provider:",
        choices=choices,
        instruction="\nInstructions: Use arrow keys to navigate, Enter to select.",
        style=STYLE,
    ).ask()

    if selected_provider is None:
        print(f"\n{Fore.RED}✗ Provider selection cancelled{Style.RESET_ALL}")
        sys.exit(0)

    print(
        f"Selected provider: {Fore.GREEN}{selected_provider.value.title()}{Style.RESET_ALL}\n"
    )
    return selected_provider


def choose_llm_model(all_models: AllModels, agent: str) -> LLMModel:
    """Select an LLM model."""

    if agent == "investment_agent":
        print(
            f"{Fore.YELLOW}Note: Investment Agent requires models with advanced capabilities of resume.{Style.RESET_ALL}\n"
        )
    elif agent == "portfolio_agent":
        print(
            f"{Fore.YELLOW}Note: Portfolio Agent requires models with advanced capabilities of financial analysis and math.{Style.RESET_ALL}\n"
        )
    elif agent == "analyst_agent":
        print(
            f"{Fore.YELLOW}Note: Analyst Agent requires models with advanced capabilities of critical thinking and reasoning.{Style.RESET_ALL}\n"
        )

    selected_provider = choose_provider()

    provider_models = [
        model for model in all_models.models if model.provider == selected_provider
    ]

    choices = [
        questionary.Choice(model.display, value=model) for model in provider_models
    ]

    selected_model = questionary.select(
        "Select your LLM model:",
        choices=choices,
        instruction="\nInstructions: Use arrow keys to navigate, Enter to select.",
        style=STYLE,
    ).ask()

    if selected_model is None:
        print(f"\n{Fore.RED}✗ Model selection cancelled{Style.RESET_ALL}")
        sys.exit(0)

    print(
        f"Selected model: {Fore.GREEN}{selected_model.provider.value} - {selected_model.display}{Style.RESET_ALL}\n"
    )
    return selected_model


# ===== VALIDATION FUNCTIONS =====


def validate_investment_amount(amount: str) -> bool | str:
    """Validate investment amount input."""
    if not amount.strip():
        return "Please enter an investment amount"

    cleaned = (
        amount.replace(",", "")
        .replace("$", "")
        .replace("€", "")
        .replace("£", "")
        .strip()
    )

    try:
        value = float(cleaned)
        if value <= 0:
            return "Investment amount must be greater than 0"
        if value < 100:
            return "Minimum investment amount is 100"
        return True
    except ValueError:
        return "Please enter a valid number (e.g., 10000, $5,000, 1000.50)"


def validate_age(age: str) -> bool | str:
    """Validate age input."""
    if not age.strip():
        return "Please enter your age"

    try:
        value = int(age)
        if value < 18:
            return "You must be at least 18 years old"
        if value > 100:
            return "Please enter a valid age"
        return True
    except ValueError:
        return "Please enter a valid number"


def validate_percentage(percentage: str) -> bool | str:
    """Validate percentage input."""
    if not percentage.strip():
        return "Please enter a percentage"

    try:
        value = float(percentage)
        if value < 0 or value > 100:
            return "Please enter a value between 0 and 100"
        return True
    except ValueError:
        return "Please enter a valid number"


def validate_optional_amount(amount: str) -> bool | str:
    """Validate optional investment amount input."""
    if not amount.strip():
        return True

    cleaned = (
        amount.replace(",", "")
        .replace("$", "")
        .replace("€", "")
        .replace("£", "")
        .strip()
    )

    try:
        value = float(cleaned)
        if value < 0:
            return "Amount cannot be negative"
        return True
    except ValueError:
        return "Please enter a valid number (e.g., 500, $1,000, 0)"


# ===== RISK CALCULATION =====


def calculate_risk_profile(
    reaction: MarketDownturnReaction, priority: InvestmentPriority, max_loss: float
) -> RiskProfile:
    """Calculate risk profile based on questionnaire responses."""
    score = 0.0

    # Score market reaction (0-3)
    if reaction == MarketDownturnReaction.SELL_ALL:
        score += 0
    elif reaction == MarketDownturnReaction.SELL_SOME:
        score += 1
    elif reaction == MarketDownturnReaction.HOLD:
        score += 2
    elif reaction == MarketDownturnReaction.BUY_MORE:
        score += 3

    # Score priority (0-3)
    if priority == InvestmentPriority.STABILITY:
        score += 0
    elif priority == InvestmentPriority.INCOME:
        score += 1
    elif priority == InvestmentPriority.BALANCED:
        score += 1.5
    elif priority == InvestmentPriority.GROWTH:
        score += 3

    # Score max loss tolerance (0-3)
    if max_loss <= 5:
        score += 0
    elif max_loss <= 10:
        score += 1
    elif max_loss <= 20:
        score += 2
    else:
        score += 3

    # Map score to risk profile (total score range: 0-9)
    if score <= 1.5:
        return RiskProfile.ULTRA_CONSERVATIVE
    elif score <= 3:
        return RiskProfile.CONSERVATIVE
    elif score <= 4:
        return RiskProfile.MODERATE_CONSERVATIVE
    elif score <= 5.5:
        return RiskProfile.MODERATE
    elif score <= 6.5:
        return RiskProfile.MODERATE_AGGRESSIVE
    elif score <= 7.5:
        return RiskProfile.AGGRESSIVE
    else:
>>>>>>> 42498cf4
        return RiskProfile.ULTRA_AGGRESSIVE<|MERGE_RESOLUTION|>--- conflicted
+++ resolved
@@ -1,462 +1,3 @@
-<<<<<<< HEAD
-import questionary
-import sys
-from colorama import Fore, Style
-
-from data.models import (
-    PortfolioPreference, RiskProfile, InvestmentHorizon, InvestmentGoal, 
-    Currency, StockExchange, InvestmentKnowledge, IncomeLevel, 
-    InvestmentPurpose, LiquidityNeed, MarketDownturnReaction, InvestmentPriority
-)
-from llm.models import AllModels, LLMModel, ModelProvider
-
-# Simple style configuration
-STYLE = questionary.Style([
-    ("checkbox-selected", "fg:green"),
-    ("selected", "fg:green noinherit"),
-    ("highlighted", "noinherit"),
-    ("pointer", "noinherit"),
-])
-
-def get_user_preferences() -> PortfolioPreference:
-    """Collect user investment preferences with enhanced questionnaire."""
-    
-    try:
-        print(f"\n{Fore.CYAN}{'='*70}")
-        print(f"{'🤖 AI-ROBO-ADVISOR - Investment Questionnaire':^70}")
-        print(f"{'='*70}{Style.RESET_ALL}\n")
-        print(f"{Fore.YELLOW}We'll ask you questions to create a personalized investment strategy.{Style.RESET_ALL}\n")
-        
-        # ===== SECTION 1: BASIC INFORMATION =====
-        print(f"{Fore.CYAN}{'─'*70}")
-        print(f"SECTION 1: Basic Information")
-        print(f"{'─'*70}{Style.RESET_ALL}\n")
-        
-        # Age
-        age_input = questionary.text(
-            "What is your age?",
-            validate=lambda text: validate_age(text),
-            style=STYLE
-        ).ask()
-        
-        if age_input is None:
-            print(f"\n{Fore.RED}✗ Questionnaire cancelled{Style.RESET_ALL}")
-            sys.exit(0)
-        
-        age = int(age_input)
-        
-        # Investment Knowledge
-        investment_knowledge = questionary.select(
-            "What is your level of investment knowledge?",
-            choices=[questionary.Choice(level.value, value=level) for level in InvestmentKnowledge],
-            style=STYLE
-        ).ask()
-        
-        if investment_knowledge is None:
-            print(f"\n{Fore.RED}✗ Questionnaire cancelled{Style.RESET_ALL}")
-            sys.exit(0)
-        
-        # Income Level
-        income_level = questionary.select(
-            "What is your annual income level?",
-            choices=[questionary.Choice(level.value, value=level) for level in IncomeLevel],
-            style=STYLE
-        ).ask()
-        
-        if income_level is None:
-            print(f"\n{Fore.RED}✗ Questionnaire cancelled{Style.RESET_ALL}")
-            sys.exit(0)
-        
-        # ===== SECTION 2: INVESTMENT GOALS & TIMELINE =====
-        print(f"\n{Fore.CYAN}{'─'*70}")
-        print(f"SECTION 2: Investment Goals & Timeline")
-        print(f"{'─'*70}{Style.RESET_ALL}\n")
-        
-        # Investment Goal
-        goal = questionary.select(
-            "What is your primary investment goal?",
-            choices=[questionary.Choice(g.value, value=g) for g in InvestmentGoal],
-            style=STYLE
-        ).ask()
-        
-        if goal is None:
-            print(f"\n{Fore.RED}✗ Questionnaire cancelled{Style.RESET_ALL}")
-            sys.exit(0)
-        
-        # Investment Purpose
-        investment_purpose = questionary.select(
-            "What is your investment purpose?",
-            choices=[questionary.Choice(purpose.value, value=purpose) for purpose in InvestmentPurpose],
-            style=STYLE
-        ).ask()
-        
-        if investment_purpose is None:
-            print(f"\n{Fore.RED}✗ Questionnaire cancelled{Style.RESET_ALL}")
-            sys.exit(0)
-        
-        # Investment Horizon
-        investment_horizon = questionary.select(
-            "What is your investment time horizon?",
-            choices=[questionary.Choice(horizon.value, value=horizon) for horizon in InvestmentHorizon],
-            style=STYLE
-        ).ask()
-        
-        if investment_horizon is None:
-            print(f"\n{Fore.RED}✗ Questionnaire cancelled{Style.RESET_ALL}")
-            sys.exit(0)
-        
-        # Liquidity Need
-        liquidity_need = questionary.select(
-            "When might you need to access these funds?",
-            choices=[questionary.Choice(need.value, value=need) for need in LiquidityNeed],
-            style=STYLE
-        ).ask()
-        
-        if liquidity_need is None:
-            print(f"\n{Fore.RED}✗ Questionnaire cancelled{Style.RESET_ALL}")
-            sys.exit(0)
-        
-        # ===== SECTION 3: RISK ASSESSMENT =====
-        print(f"\n{Fore.CYAN}{'─'*70}")
-        print(f"SECTION 3: Risk Assessment")
-        print(f"{'─'*70}{Style.RESET_ALL}\n")
-        
-        print(f"{Fore.YELLOW}Imagine you invested $10,000 and the market drops 20% ($2,000 loss).{Style.RESET_ALL}\n")
-        
-        # Market Downturn Reaction
-        market_downturn_reaction = questionary.select(
-            "What would you do?",
-            choices=[questionary.Choice(reaction.value, value=reaction) for reaction in MarketDownturnReaction],
-            style=STYLE
-        ).ask()
-        
-        if market_downturn_reaction is None:
-            print(f"\n{Fore.RED}✗ Questionnaire cancelled{Style.RESET_ALL}")
-            sys.exit(0)
-        
-        # Investment Priority
-        investment_priority = questionary.select(
-            "What matters most to you in your investments?",
-            choices=[questionary.Choice(priority.value, value=priority) for priority in InvestmentPriority],
-            style=STYLE
-        ).ask()
-        
-        if investment_priority is None:
-            print(f"\n{Fore.RED}✗ Questionnaire cancelled{Style.RESET_ALL}")
-            sys.exit(0)
-        
-        # Maximum Acceptable Loss
-        max_loss_input = questionary.text(
-            "What's the maximum percentage loss you could tolerate in a year? (0-100)",
-            validate=lambda text: validate_percentage(text),
-            style=STYLE
-        ).ask()
-        
-        if max_loss_input is None:
-            print(f"\n{Fore.RED}✗ Questionnaire cancelled{Style.RESET_ALL}")
-            sys.exit(0)
-        
-        max_acceptable_loss = float(max_loss_input)
-        
-        # Calculate risk profile based on responses
-        risk_profile = calculate_risk_profile(market_downturn_reaction, investment_priority, max_acceptable_loss)
-        
-        print(f"\n{Fore.GREEN}✓ Calculated Risk Profile: {risk_profile.value}{Style.RESET_ALL}\n")
-        
-        # ===== SECTION 4: FINANCIAL SITUATION =====
-        print(f"{Fore.CYAN}{'─'*70}")
-        print(f"SECTION 4: Financial Situation")
-        print(f"{'─'*70}{Style.RESET_ALL}\n")
-        
-        # Emergency Fund
-        has_emergency_fund = questionary.confirm(
-            "Do you have an emergency fund (3-6 months of expenses)?",
-            default=False,
-            style=STYLE
-        ).ask()
-        
-        if has_emergency_fund is None:
-            print(f"\n{Fore.RED}✗ Questionnaire cancelled{Style.RESET_ALL}")
-            sys.exit(0)
-        
-        # Other Investments
-        other_investments_input = questionary.text(
-            "What is the value of your other investments? (Enter 0 if none)",
-            default="0",
-            validate=validate_optional_amount,
-            style=STYLE
-        ).ask()
-        
-        if other_investments_input is None:
-            print(f"\n{Fore.RED}✗ Questionnaire cancelled{Style.RESET_ALL}")
-            sys.exit(0)
-        
-        other_investments = float(other_investments_input.replace(',', '').replace('$', '').replace('€', '').replace('£', ''))
-        
-        # Initial Investment
-        initial_investment_input = questionary.text(
-            "What is your initial investment amount?",
-            validate=validate_investment_amount,
-            style=STYLE
-        ).ask()
-        
-        if initial_investment_input is None:
-            print(f"\n{Fore.RED}✗ Questionnaire cancelled{Style.RESET_ALL}")
-            sys.exit(0)
-        
-        cleaned_amount = initial_investment_input.replace(',', '').replace('$', '').replace('€', '').replace('£', '')
-        initial_investment_float = float(cleaned_amount)
-        
-        # Monthly Contribution
-        monthly_contribution_input = questionary.text(
-            "How much do you plan to contribute monthly? (Enter 0 if none)",
-            default="0",
-            validate=validate_optional_amount,
-            style=STYLE
-        ).ask()
-        
-        if monthly_contribution_input is None:
-            print(f"\n{Fore.RED}✗ Questionnaire cancelled{Style.RESET_ALL}")
-            sys.exit(0)
-        
-        monthly_contribution = float(monthly_contribution_input.replace(',', '').replace('$', '').replace('€', '').replace('£', ''))
-        
-        # ===== SECTION 5: PREFERENCES =====
-        print(f"\n{Fore.CYAN}{'─'*70}")
-        print(f"SECTION 5: Currency & Exchange Preferences")
-        print(f"{'─'*70}{Style.RESET_ALL}\n")
-        
-        # Currency
-        currency = questionary.select(
-            "What is your preferred currency?",
-            choices=[questionary.Choice(curr.value, value=curr) for curr in Currency],
-            style=STYLE
-        ).ask()
-        
-        if currency is None:
-            print(f"\n{Fore.RED}✗ Questionnaire cancelled{Style.RESET_ALL}")
-            sys.exit(0)
-        
-        # Stock Exchange
-        stock_exchange = questionary.select(
-            "Which stock exchange do you prefer for ETF listings?",
-            choices=[questionary.Choice(exchange.value, value=exchange) for exchange in StockExchange],
-            style=STYLE
-        ).ask()
-        
-        if stock_exchange is None:
-            print(f"\n{Fore.RED}✗ Questionnaire cancelled{Style.RESET_ALL}")
-            sys.exit(0)
-        
-        print(f"\n{Fore.GREEN}✓ Portfolio preferences collected successfully!{Style.RESET_ALL}\n")
-        
-        return PortfolioPreference(
-            # Core fields
-            goal=goal,
-            risk_profile=risk_profile,
-            investment_horizon=investment_horizon,
-            currency=currency,
-            stock_exchange=stock_exchange,
-            initial_investment=initial_investment_float,
-            
-            # Enhanced fields
-            age=age,
-            investment_knowledge=investment_knowledge,
-            income_level=income_level,
-            investment_purpose=investment_purpose,
-            liquidity_need=liquidity_need,
-            has_emergency_fund=has_emergency_fund,
-            other_investments=other_investments,
-            monthly_contribution=monthly_contribution,
-            max_acceptable_loss=max_acceptable_loss,
-            market_downturn_reaction=market_downturn_reaction,
-            investment_priority=investment_priority
-        )
-    
-    except KeyboardInterrupt:
-        print(f"\n{Fore.RED}✗ Questionnaire interrupted by user{Style.RESET_ALL}")
-        sys.exit(0)
-    except Exception as e:
-        print(f"\n{Fore.RED}✗ An error occurred: {str(e)}{Style.RESET_ALL}")
-        sys.exit(1)
-
-def choose_provider() -> ModelProvider:
-    """Select an LLM provider.""" 
-    
-    choices = [
-        questionary.Choice(
-            provider.value.title(), 
-            value=provider
-        ) for provider in ModelProvider
-    ]
-    
-    selected_provider = questionary.select(
-        "Select your LLM provider:",
-        choices=choices,
-        instruction="\nInstructions: Use arrow keys to navigate, Enter to select.",
-        style=STYLE
-    ).ask()
-    
-    if selected_provider is None:
-        print(f"\n{Fore.RED}✗ Provider selection cancelled{Style.RESET_ALL}")
-        sys.exit(0)
-    
-    print(f"Selected provider: {Fore.GREEN}{selected_provider.value.title()}{Style.RESET_ALL}\n")
-    return selected_provider
-
-def choose_llm_model(all_models: AllModels, agent: str) -> LLMModel:
-    """Select an LLM model."""
-
-    if agent == "investment_agent":
-        print(f"{Fore.YELLOW}Note: Investment Agent requires models with advanced capabilities of resume.{Style.RESET_ALL}\n")
-    elif agent == "portfolio_agent":
-        print(f"{Fore.YELLOW}Note: Portfolio Agent requires models with advanced capabilities of financial analysis and math.{Style.RESET_ALL}\n")
-    elif agent == "analyst_agent":
-        print(f"{Fore.YELLOW}Note: Analyst Agent requires models with advanced capabilities of critical thinking and reasoning.{Style.RESET_ALL}\n")
-
-    selected_provider = choose_provider()
-
-    provider_models = [
-        model for model in all_models.models 
-        if model.provider == selected_provider
-    ]
-    
-    choices = [
-        questionary.Choice(
-            model.display,
-            value=model
-        ) for model in provider_models
-    ]
-    
-    selected_model = questionary.select(
-        "Select your LLM model:",
-        choices=choices,
-        instruction="\nInstructions: Use arrow keys to navigate, Enter to select.",
-        style=STYLE
-    ).ask()
-    
-    if selected_model is None:
-        print(f"\n{Fore.RED}✗ Model selection cancelled{Style.RESET_ALL}")
-        sys.exit(0)
-    
-    print(f"Selected model: {Fore.GREEN}{selected_model.provider.value} - {selected_model.display}{Style.RESET_ALL}\n")
-    return selected_model
-
-# ===== VALIDATION FUNCTIONS =====
-
-def validate_investment_amount(amount: str) -> bool | str:
-    """Validate investment amount input."""
-    if not amount.strip():
-        return "Please enter an investment amount"
-    
-    cleaned = amount.replace(',', '').replace('$', '').replace('€', '').replace('£', '').strip()
-    
-    try:
-        value = float(cleaned)
-        if value <= 0:
-            return "Investment amount must be greater than 0"
-        if value < 100:
-            return "Minimum investment amount is 100"
-        return True
-    except ValueError:
-        return "Please enter a valid number (e.g., 10000, $5,000, 1000.50)"
-
-def validate_age(age: str) -> bool | str:
-    """Validate age input."""
-    if not age.strip():
-        return "Please enter your age"
-    
-    try:
-        value = int(age)
-        if value < 18:
-            return "You must be at least 18 years old"
-        if value > 100:
-            return "Please enter a valid age"
-        return True
-    except ValueError:
-        return "Please enter a valid number"
-
-def validate_percentage(percentage: str) -> bool | str:
-    """Validate percentage input."""
-    if not percentage.strip():
-        return "Please enter a percentage"
-    
-    try:
-        value = float(percentage)
-        if value < 0 or value > 100:
-            return "Please enter a value between 0 and 100"
-        return True
-    except ValueError:
-        return "Please enter a valid number"
-
-def validate_optional_amount(amount: str) -> bool | str:
-    """Validate optional investment amount input."""
-    if not amount.strip():
-        return True
-    
-    cleaned = amount.replace(',', '').replace('$', '').replace('€', '').replace('£', '').strip()
-    
-    try:
-        value = float(cleaned)
-        if value < 0:
-            return "Amount cannot be negative"
-        return True
-    except ValueError:
-        return "Please enter a valid number (e.g., 500, $1,000, 0)"
-
-# ===== RISK CALCULATION =====
-
-def calculate_risk_profile(reaction: MarketDownturnReaction, 
-                          priority: InvestmentPriority, 
-                          max_loss: float) -> RiskProfile:
-    """Calculate risk profile based on questionnaire responses."""
-    score = 0.0
-    
-    # Score market reaction (0-3)
-    if reaction == MarketDownturnReaction.SELL_ALL:
-        score += 0
-    elif reaction == MarketDownturnReaction.SELL_SOME:
-        score += 1
-    elif reaction == MarketDownturnReaction.HOLD:
-        score += 2
-    elif reaction == MarketDownturnReaction.BUY_MORE:
-        score += 3
-    
-    # Score priority (0-3)
-    if priority == InvestmentPriority.STABILITY:
-        score += 0
-    elif priority == InvestmentPriority.INCOME:
-        score += 1
-    elif priority == InvestmentPriority.BALANCED:
-        score += 1.5
-    elif priority == InvestmentPriority.GROWTH:
-        score += 3
-    
-    # Score max loss tolerance (0-3)
-    if max_loss <= 5:
-        score += 0
-    elif max_loss <= 10:
-        score += 1
-    elif max_loss <= 20:
-        score += 2
-    else:
-        score += 3
-    
-    # Map score to risk profile (total score range: 0-9)
-    if score <= 1.5:
-        return RiskProfile.ULTRA_CONSERVATIVE
-    elif score <= 3:
-        return RiskProfile.CONSERVATIVE
-    elif score <= 4:
-        return RiskProfile.MODERATE_CONSERVATIVE
-    elif score <= 5.5:
-        return RiskProfile.MODERATE
-    elif score <= 6.5:
-        return RiskProfile.MODERATE_AGGRESSIVE
-    elif score <= 7.5:
-        return RiskProfile.AGGRESSIVE
-    else:
-=======
 import sys
 
 import questionary
@@ -1010,5 +551,4 @@
     elif score <= 7.5:
         return RiskProfile.AGGRESSIVE
     else:
->>>>>>> 42498cf4
         return RiskProfile.ULTRA_AGGRESSIVE