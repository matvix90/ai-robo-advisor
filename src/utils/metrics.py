<<<<<<< HEAD
import pandas as pd
import numpy as np

def calculate_performance_metrics(price_series: pd.Series, risk_free_rate: float = 0.02) -> dict:
    """
    Calculates absolute performance metrics for a given price series.

    Args:
        price_series (pd.Series): A pandas Series of prices, indexed by date.
        risk_free_rate (float): The annual risk-free rate.

    Returns:
        dict: A dictionary of performance metrics.
    """
    if price_series.empty or len(price_series) < 2:
        raise ValueError("Price series must contain at least 2 data points")

    # Validate price series contains only positive values
    if (price_series <= 0).any():
        raise ValueError("Price series must contain only positive values")

    # Cumulative Return
    cumulative_return = (price_series.iloc[-1] / price_series.iloc[0]) - 1

    # CAGR
    num_days = (price_series.index[-1] - price_series.index[0]).days
    if num_days <= 0:
        raise ValueError("Price series must span more than 0 days")
    
    cagr = (1 + cumulative_return) ** (365.0 / num_days) - 1

    # Daily Returns and Volatility
    daily_returns = price_series.pct_change().dropna()
    if daily_returns.empty:
        raise ValueError("Unable to calculate daily returns from price series")
    
    annualized_volatility = daily_returns.std() * np.sqrt(252)

    # Max Drawdown
    cum_returns = (1 + daily_returns).cumprod()
    peak = cum_returns.cummax()
    drawdown = (cum_returns - peak) / peak
    max_drawdown = drawdown.min()

    # Sharpe Ratio
    annualized_return = (1 + daily_returns.mean())**252 - 1
    if annualized_volatility == 0:
        raise ValueError("Cannot calculate Sharpe ratio: volatility is zero")
    
    sharpe_ratio = (annualized_return - risk_free_rate) / annualized_volatility

    return {
        'Cumulative Return': round(cumulative_return, 4),
        'CAGR': round(cagr, 4),
        'Annualized Volatility': round(annualized_volatility, 4),
        'Max Drawdown': round(max_drawdown, 4),
        'Sharpe Ratio': round(sharpe_ratio, 4),
    }


def calculate_relative_metrics(asset_returns: pd.Series, benchmark_returns: pd.Series, risk_free_rate: float = 0.02) -> dict:
    """
    Calculates Alpha and Beta relative to a benchmark.

    Args:
        asset_returns (pd.Series): Daily returns of the asset (ticker or portfolio).
        benchmark_returns (pd.Series): Daily returns of the benchmark.
        risk_free_rate (float): The annual risk-free rate.

    Returns:
        dict: A dictionary containing Alpha and Beta.
    """
    # Align returns and drop any non-overlapping dates
    df = pd.DataFrame({'asset': asset_returns, 'benchmark': benchmark_returns}).dropna()
    if len(df) < 2:
        raise ValueError("Insufficient overlapping data between asset and benchmark returns")

    # Beta
    covariance = df['asset'].cov(df['benchmark'])
    benchmark_variance = df['benchmark'].var()
    if benchmark_variance == 0:
        raise ValueError("Cannot calculate Beta: benchmark variance is zero")
    
    beta = covariance / benchmark_variance

    # Alpha
    asset_annual_return = (1 + df['asset'].mean())**252 - 1
    benchmark_annual_return = (1 + df['benchmark'].mean())**252 - 1
    expected_return = risk_free_rate + beta * (benchmark_annual_return - risk_free_rate)
    alpha = asset_annual_return - expected_return

    return {
        'Alpha': round(alpha, 4),
        'Beta': round(beta, 4),
    }


def analyze_portfolio(tickers_data: dict, benchmark_data: list, weights: dict = None, risk_free_rate: float = 0.02) -> dict:
    """
    Performs a comprehensive analysis of a portfolio against a benchmark.

    Args:
        tickers_data (dict): {ticker: list of OHLCV dicts}.
        benchmark_data (list): List of OHLCV dicts for the benchmark.
        weights (dict, optional): {ticker: weight}. Defaults to equal weights.
        risk_free_rate (float, optional): Annual risk-free rate.

    Returns:
        dict: A nested dictionary with metrics for tickers, the portfolio, and the benchmark.
    """
    if not tickers_data:
        raise ValueError("tickers_data cannot be empty")
    
    if not benchmark_data:
        raise ValueError("benchmark_data cannot be empty")

    # 1. Prepare DataFrames
    all_prices = {}
    try:
        for ticker, data in tickers_data.items():
            if not data:
                raise ValueError(f"No data provided for ticker: {ticker}")
            
            df = pd.DataFrame(data).set_index(pd.to_datetime(pd.DataFrame(data)['date']))
            if 'close' not in df.columns:
                raise ValueError(f"Missing 'close' column for ticker: {ticker}")
            
            all_prices[ticker] = df['close']
        
        benchmark_df = pd.DataFrame(benchmark_data).set_index(pd.to_datetime(pd.DataFrame(benchmark_data)['date']))
        if 'close' not in benchmark_df.columns:
            raise ValueError("Missing 'close' column in benchmark data")
        
        all_prices['benchmark'] = benchmark_df['close']
    except (KeyError, ValueError) as e:
        raise ValueError(f"Error processing input data: {str(e)}")

    # Align all prices, forward-fill missing values, then drop any remaining NaNs
    prices_df = pd.DataFrame(all_prices).ffill().dropna()
    
    if prices_df.empty:
        raise ValueError("No overlapping data found for the given assets and benchmark")

    benchmark_prices = prices_df['benchmark']
    ticker_prices = prices_df.drop(columns=['benchmark'])
    
    # 2. Calculate Returns
    returns_df = prices_df.pct_change().dropna()
    if returns_df.empty:
        raise ValueError("Unable to calculate returns from price data")
    
    benchmark_returns = returns_df['benchmark']
    ticker_returns = returns_df.drop(columns=['benchmark'])

    # 3. Analyze Benchmark
    analysis_results = {
        'benchmark': calculate_performance_metrics(benchmark_prices, risk_free_rate)
    }

    # 4. Analyze Individual Tickers
    analysis_results['tickers'] = {}
    for ticker in ticker_prices.columns:
        try:
            perf_metrics = calculate_performance_metrics(ticker_prices[ticker], risk_free_rate)
            rel_metrics = calculate_relative_metrics(ticker_returns[ticker], benchmark_returns, risk_free_rate)
            analysis_results['tickers'][ticker] = {**perf_metrics, **rel_metrics}
        except ValueError as e:
            raise ValueError(f"Error analyzing ticker {ticker}: {str(e)}")

    # 5. Analyze Portfolio
    # Normalize weights
    if weights is None:
        num_tickers = len(ticker_prices.columns)
        weights_array = np.array([1 / num_tickers] * num_tickers)
    else:
        weights_array = np.array([weights.get(t, 0) for t in ticker_prices.columns])
        if weights_array.sum() == 0:
            raise ValueError("Portfolio weights sum to zero")
        weights_array /= weights_array.sum()  # Ensure they sum to 1

    portfolio_returns = ticker_returns.dot(weights_array)
    
    # Create a synthetic price series for the portfolio to calculate metrics
    portfolio_prices = (1 + portfolio_returns).cumprod() * 100  # Start at 100 for simplicity
    
    try:
        portfolio_perf_metrics = calculate_performance_metrics(portfolio_prices, risk_free_rate)
        portfolio_rel_metrics = calculate_relative_metrics(portfolio_returns, benchmark_returns, risk_free_rate)
        analysis_results['portfolio'] = {**portfolio_perf_metrics, **portfolio_rel_metrics}
    except ValueError as e:
        raise ValueError(f"Error analyzing portfolio: {str(e)}")

=======
import numpy as np
import pandas as pd


def calculate_performance_metrics(
    price_series: pd.Series, risk_free_rate: float = 0.02
) -> dict:
    """
    Calculates absolute performance metrics for a given price series.

    Args:
        price_series (pd.Series): A pandas Series of prices, indexed by date.
        risk_free_rate (float): The annual risk-free rate.

    Returns:
        dict: A dictionary of performance metrics.
    """
    if price_series.empty or len(price_series) < 2:
        raise ValueError("Price series must contain at least 2 data points")

    # Validate price series contains only positive values
    if (price_series <= 0).any():
        raise ValueError("Price series must contain only positive values")

    # Cumulative Return
    cumulative_return = (price_series.iloc[-1] / price_series.iloc[0]) - 1

    # CAGR
    num_days = (price_series.index[-1] - price_series.index[0]).days
    if num_days <= 0:
        raise ValueError("Price series must span more than 0 days")

    cagr = (1 + cumulative_return) ** (365.0 / num_days) - 1

    # Daily Returns and Volatility
    daily_returns = price_series.pct_change().dropna()
    if daily_returns.empty:
        raise ValueError("Unable to calculate daily returns from price series")

    annualized_volatility = daily_returns.std() * np.sqrt(252)

    # Max Drawdown
    cum_returns = (1 + daily_returns).cumprod()
    peak = cum_returns.cummax()
    drawdown = (cum_returns - peak) / peak
    max_drawdown = drawdown.min()

    # Sharpe Ratio
    annualized_return = (1 + daily_returns.mean()) ** 252 - 1
    if annualized_volatility == 0:
        raise ValueError("Cannot calculate Sharpe ratio: volatility is zero")

    sharpe_ratio = (annualized_return - risk_free_rate) / annualized_volatility

    return {
        "Cumulative Return": round(cumulative_return, 4),
        "CAGR": round(cagr, 4),
        "Annualized Volatility": round(annualized_volatility, 4),
        "Max Drawdown": round(max_drawdown, 4),
        "Sharpe Ratio": round(sharpe_ratio, 4),
    }


def calculate_relative_metrics(
    asset_returns: pd.Series, benchmark_returns: pd.Series, risk_free_rate: float = 0.02
) -> dict:
    """
    Calculates Alpha and Beta relative to a benchmark.

    Args:
        asset_returns (pd.Series): Daily returns of the asset (ticker or portfolio).
        benchmark_returns (pd.Series): Daily returns of the benchmark.
        risk_free_rate (float): The annual risk-free rate.

    Returns:
        dict: A dictionary containing Alpha and Beta.
    """
    # Align returns and drop any non-overlapping dates
    df = pd.DataFrame({"asset": asset_returns, "benchmark": benchmark_returns}).dropna()
    if len(df) < 2:
        raise ValueError(
            "Insufficient overlapping data between asset and benchmark returns"
        )

    # Beta
    covariance = df["asset"].cov(df["benchmark"])
    benchmark_variance = df["benchmark"].var()
    if benchmark_variance == 0:
        raise ValueError("Cannot calculate Beta: benchmark variance is zero")

    beta = covariance / benchmark_variance

    # Alpha
    asset_annual_return = (1 + df["asset"].mean()) ** 252 - 1
    benchmark_annual_return = (1 + df["benchmark"].mean()) ** 252 - 1
    expected_return = risk_free_rate + beta * (benchmark_annual_return - risk_free_rate)
    alpha = asset_annual_return - expected_return

    return {
        "Alpha": round(alpha, 4),
        "Beta": round(beta, 4),
    }


def analyze_portfolio(
    tickers_data: dict,
    benchmark_data: list,
    weights: dict = None,
    risk_free_rate: float = 0.02,
) -> dict:
    """
    Performs a comprehensive analysis of a portfolio against a benchmark.

    Args:
        tickers_data (dict): {ticker: list of OHLCV dicts}.
        benchmark_data (list): List of OHLCV dicts for the benchmark.
        weights (dict, optional): {ticker: weight}. Defaults to equal weights.
        risk_free_rate (float, optional): Annual risk-free rate.

    Returns:
        dict: A nested dictionary with metrics for tickers, the portfolio, and the benchmark.
    """
    if not tickers_data:
        raise ValueError("tickers_data cannot be empty")

    if not benchmark_data:
        raise ValueError("benchmark_data cannot be empty")

    # 1. Prepare DataFrames
    all_prices = {}
    try:
        for ticker, data in tickers_data.items():
            if not data:
                raise ValueError(f"No data provided for ticker: {ticker}")

            df = pd.DataFrame(data).set_index(
                pd.to_datetime(pd.DataFrame(data)["date"])
            )
            if "close" not in df.columns:
                raise ValueError(f"Missing 'close' column for ticker: {ticker}")

            all_prices[ticker] = df["close"]

        benchmark_df = pd.DataFrame(benchmark_data).set_index(
            pd.to_datetime(pd.DataFrame(benchmark_data)["date"])
        )
        if "close" not in benchmark_df.columns:
            raise ValueError("Missing 'close' column in benchmark data")

        all_prices["benchmark"] = benchmark_df["close"]
    except (KeyError, ValueError) as e:
        raise ValueError(f"Error processing input data: {e!s}")

    # Align all prices, forward-fill missing values, then drop any remaining NaNs
    prices_df = pd.DataFrame(all_prices).ffill().dropna()

    if prices_df.empty:
        raise ValueError("No overlapping data found for the given assets and benchmark")

    benchmark_prices = prices_df["benchmark"]
    ticker_prices = prices_df.drop(columns=["benchmark"])

    # 2. Calculate Returns
    returns_df = prices_df.pct_change().dropna()
    if returns_df.empty:
        raise ValueError("Unable to calculate returns from price data")

    benchmark_returns = returns_df["benchmark"]
    ticker_returns = returns_df.drop(columns=["benchmark"])

    # 3. Analyze Benchmark
    analysis_results = {
        "benchmark": calculate_performance_metrics(benchmark_prices, risk_free_rate)
    }

    # 4. Analyze Individual Tickers
    analysis_results["tickers"] = {}
    for ticker in ticker_prices.columns:
        try:
            perf_metrics = calculate_performance_metrics(
                ticker_prices[ticker], risk_free_rate
            )
            rel_metrics = calculate_relative_metrics(
                ticker_returns[ticker], benchmark_returns, risk_free_rate
            )
            analysis_results["tickers"][ticker] = {**perf_metrics, **rel_metrics}
        except ValueError as e:
            raise ValueError(f"Error analyzing ticker {ticker}: {e!s}")

    # 5. Analyze Portfolio
    # Normalize weights
    if weights is None:
        num_tickers = len(ticker_prices.columns)
        weights_array = np.array([1 / num_tickers] * num_tickers)
    else:
        weights_array = np.array([weights.get(t, 0) for t in ticker_prices.columns])
        if weights_array.sum() == 0:
            raise ValueError("Portfolio weights sum to zero")
        weights_array /= weights_array.sum()  # Ensure they sum to 1

    portfolio_returns = ticker_returns.dot(weights_array)

    # Create a synthetic price series for the portfolio to calculate metrics
    portfolio_prices = (
        1 + portfolio_returns
    ).cumprod() * 100  # Start at 100 for simplicity

    try:
        portfolio_perf_metrics = calculate_performance_metrics(
            portfolio_prices, risk_free_rate
        )
        portfolio_rel_metrics = calculate_relative_metrics(
            portfolio_returns, benchmark_returns, risk_free_rate
        )
        analysis_results["portfolio"] = {
            **portfolio_perf_metrics,
            **portfolio_rel_metrics,
        }
    except ValueError as e:
        raise ValueError(f"Error analyzing portfolio: {e!s}")

>>>>>>> 42498cf4
    return analysis_results<|MERGE_RESOLUTION|>--- conflicted
+++ resolved
@@ -1,197 +1,3 @@
-<<<<<<< HEAD
-import pandas as pd
-import numpy as np
-
-def calculate_performance_metrics(price_series: pd.Series, risk_free_rate: float = 0.02) -> dict:
-    """
-    Calculates absolute performance metrics for a given price series.
-
-    Args:
-        price_series (pd.Series): A pandas Series of prices, indexed by date.
-        risk_free_rate (float): The annual risk-free rate.
-
-    Returns:
-        dict: A dictionary of performance metrics.
-    """
-    if price_series.empty or len(price_series) < 2:
-        raise ValueError("Price series must contain at least 2 data points")
-
-    # Validate price series contains only positive values
-    if (price_series <= 0).any():
-        raise ValueError("Price series must contain only positive values")
-
-    # Cumulative Return
-    cumulative_return = (price_series.iloc[-1] / price_series.iloc[0]) - 1
-
-    # CAGR
-    num_days = (price_series.index[-1] - price_series.index[0]).days
-    if num_days <= 0:
-        raise ValueError("Price series must span more than 0 days")
-    
-    cagr = (1 + cumulative_return) ** (365.0 / num_days) - 1
-
-    # Daily Returns and Volatility
-    daily_returns = price_series.pct_change().dropna()
-    if daily_returns.empty:
-        raise ValueError("Unable to calculate daily returns from price series")
-    
-    annualized_volatility = daily_returns.std() * np.sqrt(252)
-
-    # Max Drawdown
-    cum_returns = (1 + daily_returns).cumprod()
-    peak = cum_returns.cummax()
-    drawdown = (cum_returns - peak) / peak
-    max_drawdown = drawdown.min()
-
-    # Sharpe Ratio
-    annualized_return = (1 + daily_returns.mean())**252 - 1
-    if annualized_volatility == 0:
-        raise ValueError("Cannot calculate Sharpe ratio: volatility is zero")
-    
-    sharpe_ratio = (annualized_return - risk_free_rate) / annualized_volatility
-
-    return {
-        'Cumulative Return': round(cumulative_return, 4),
-        'CAGR': round(cagr, 4),
-        'Annualized Volatility': round(annualized_volatility, 4),
-        'Max Drawdown': round(max_drawdown, 4),
-        'Sharpe Ratio': round(sharpe_ratio, 4),
-    }
-
-
-def calculate_relative_metrics(asset_returns: pd.Series, benchmark_returns: pd.Series, risk_free_rate: float = 0.02) -> dict:
-    """
-    Calculates Alpha and Beta relative to a benchmark.
-
-    Args:
-        asset_returns (pd.Series): Daily returns of the asset (ticker or portfolio).
-        benchmark_returns (pd.Series): Daily returns of the benchmark.
-        risk_free_rate (float): The annual risk-free rate.
-
-    Returns:
-        dict: A dictionary containing Alpha and Beta.
-    """
-    # Align returns and drop any non-overlapping dates
-    df = pd.DataFrame({'asset': asset_returns, 'benchmark': benchmark_returns}).dropna()
-    if len(df) < 2:
-        raise ValueError("Insufficient overlapping data between asset and benchmark returns")
-
-    # Beta
-    covariance = df['asset'].cov(df['benchmark'])
-    benchmark_variance = df['benchmark'].var()
-    if benchmark_variance == 0:
-        raise ValueError("Cannot calculate Beta: benchmark variance is zero")
-    
-    beta = covariance / benchmark_variance
-
-    # Alpha
-    asset_annual_return = (1 + df['asset'].mean())**252 - 1
-    benchmark_annual_return = (1 + df['benchmark'].mean())**252 - 1
-    expected_return = risk_free_rate + beta * (benchmark_annual_return - risk_free_rate)
-    alpha = asset_annual_return - expected_return
-
-    return {
-        'Alpha': round(alpha, 4),
-        'Beta': round(beta, 4),
-    }
-
-
-def analyze_portfolio(tickers_data: dict, benchmark_data: list, weights: dict = None, risk_free_rate: float = 0.02) -> dict:
-    """
-    Performs a comprehensive analysis of a portfolio against a benchmark.
-
-    Args:
-        tickers_data (dict): {ticker: list of OHLCV dicts}.
-        benchmark_data (list): List of OHLCV dicts for the benchmark.
-        weights (dict, optional): {ticker: weight}. Defaults to equal weights.
-        risk_free_rate (float, optional): Annual risk-free rate.
-
-    Returns:
-        dict: A nested dictionary with metrics for tickers, the portfolio, and the benchmark.
-    """
-    if not tickers_data:
-        raise ValueError("tickers_data cannot be empty")
-    
-    if not benchmark_data:
-        raise ValueError("benchmark_data cannot be empty")
-
-    # 1. Prepare DataFrames
-    all_prices = {}
-    try:
-        for ticker, data in tickers_data.items():
-            if not data:
-                raise ValueError(f"No data provided for ticker: {ticker}")
-            
-            df = pd.DataFrame(data).set_index(pd.to_datetime(pd.DataFrame(data)['date']))
-            if 'close' not in df.columns:
-                raise ValueError(f"Missing 'close' column for ticker: {ticker}")
-            
-            all_prices[ticker] = df['close']
-        
-        benchmark_df = pd.DataFrame(benchmark_data).set_index(pd.to_datetime(pd.DataFrame(benchmark_data)['date']))
-        if 'close' not in benchmark_df.columns:
-            raise ValueError("Missing 'close' column in benchmark data")
-        
-        all_prices['benchmark'] = benchmark_df['close']
-    except (KeyError, ValueError) as e:
-        raise ValueError(f"Error processing input data: {str(e)}")
-
-    # Align all prices, forward-fill missing values, then drop any remaining NaNs
-    prices_df = pd.DataFrame(all_prices).ffill().dropna()
-    
-    if prices_df.empty:
-        raise ValueError("No overlapping data found for the given assets and benchmark")
-
-    benchmark_prices = prices_df['benchmark']
-    ticker_prices = prices_df.drop(columns=['benchmark'])
-    
-    # 2. Calculate Returns
-    returns_df = prices_df.pct_change().dropna()
-    if returns_df.empty:
-        raise ValueError("Unable to calculate returns from price data")
-    
-    benchmark_returns = returns_df['benchmark']
-    ticker_returns = returns_df.drop(columns=['benchmark'])
-
-    # 3. Analyze Benchmark
-    analysis_results = {
-        'benchmark': calculate_performance_metrics(benchmark_prices, risk_free_rate)
-    }
-
-    # 4. Analyze Individual Tickers
-    analysis_results['tickers'] = {}
-    for ticker in ticker_prices.columns:
-        try:
-            perf_metrics = calculate_performance_metrics(ticker_prices[ticker], risk_free_rate)
-            rel_metrics = calculate_relative_metrics(ticker_returns[ticker], benchmark_returns, risk_free_rate)
-            analysis_results['tickers'][ticker] = {**perf_metrics, **rel_metrics}
-        except ValueError as e:
-            raise ValueError(f"Error analyzing ticker {ticker}: {str(e)}")
-
-    # 5. Analyze Portfolio
-    # Normalize weights
-    if weights is None:
-        num_tickers = len(ticker_prices.columns)
-        weights_array = np.array([1 / num_tickers] * num_tickers)
-    else:
-        weights_array = np.array([weights.get(t, 0) for t in ticker_prices.columns])
-        if weights_array.sum() == 0:
-            raise ValueError("Portfolio weights sum to zero")
-        weights_array /= weights_array.sum()  # Ensure they sum to 1
-
-    portfolio_returns = ticker_returns.dot(weights_array)
-    
-    # Create a synthetic price series for the portfolio to calculate metrics
-    portfolio_prices = (1 + portfolio_returns).cumprod() * 100  # Start at 100 for simplicity
-    
-    try:
-        portfolio_perf_metrics = calculate_performance_metrics(portfolio_prices, risk_free_rate)
-        portfolio_rel_metrics = calculate_relative_metrics(portfolio_returns, benchmark_returns, risk_free_rate)
-        analysis_results['portfolio'] = {**portfolio_perf_metrics, **portfolio_rel_metrics}
-    except ValueError as e:
-        raise ValueError(f"Error analyzing portfolio: {str(e)}")
-
-=======
 import numpy as np
 import pandas as pd
 
@@ -413,5 +219,4 @@
     except ValueError as e:
         raise ValueError(f"Error analyzing portfolio: {e!s}")
 
->>>>>>> 42498cf4
     return analysis_results