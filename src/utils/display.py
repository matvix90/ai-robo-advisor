<<<<<<< HEAD
from rich.console import Console
from rich.table import Table
from rich.panel import Panel
from rich.text import Text
from rich import box
from data.models import Portfolio, Strategy, AnalysisResponse

console = Console()
#fixed_error
def print_portfolio(portfolio: Portfolio) -> None:
    if not portfolio:
        console.print("[bold red]No portfolio to display[/bold red]")
        return

    console.print(Panel.fit("[bold cyan] PORTFOLIO DETAILS[/bold cyan]", style="cyan"))

    console.print(f"[bold white]Portfolio Name:[/bold white] {portfolio.name}")

    if portfolio.holdings:
        table = Table(show_header=True, header_style="bold magenta", box=box.SIMPLE_HEAVY)
        table.add_column("Symbol", style="yellow")
        table.add_column("Name", style="white", overflow="fold")
        table.add_column("ISIN", justify="center", style="cyan")
        table.add_column("Asset Class", style="green")
        table.add_column("Weight (%)", justify="right", style="bright_white")

        for h in portfolio.holdings:
            isin_display = h.isin if h.isin else "N/A"
            table.add_row(h.symbol, h.name, isin_display, h.asset_class, f"{h.weight:.2f}")

        total_weight = sum(h.weight for h in portfolio.holdings)
        table.add_row("", "", "", "[bold yellow]TOTAL[/bold yellow]", f"[bold yellow]{total_weight:.2f}[/bold yellow]")

        console.print(table)
        if abs(total_weight - 100.0) > 0.01:
            console.print(f":warning: [bold yellow]Weights sum to {total_weight:.2f}% (not 100%)![/bold yellow]")
    else:
        console.print("[red]No holdings found in portfolio.[/red]")


def print_strategy(strategy: Strategy) -> None:
    if not strategy:
        console.print("[bold red]No strategy to display[/bold red]")
        return

    console.print(Panel.fit("[bold cyan] PORTFOLIO DETAILS[/bold cyan]", style="cyan"))
    console.print(f"[bold white]Name:[/bold white] {strategy.name}")
    if strategy.description:
        console.print(f"[bold white]Description:[/bold white] {strategy.description}")
    console.print(f"[bold white]Stock Exchange:[/bold white] {strategy.stock_exchange.value}")
    console.print(f"[bold white]Risk Tolerance:[/bold white] {strategy.risk_tolerance}")
    console.print(f"[bold white]Time Horizon:[/bold white] {strategy.time_horizon}")
    console.print(f"[bold white]Expected Returns:[/bold white] {strategy.expected_returns}")

    # Asset Allocation Table
    console.print("\n[bold yellow]Asset Allocation[/bold yellow]")
    alloc_table = Table(show_header=True, header_style="bold green", box=box.SQUARE)
    alloc_table.add_column("Asset", style="cyan")
    alloc_table.add_column("Weight (%)", justify="right", style="white")

    alloc = strategy.asset_allocation
    for asset, pct in [
        ("Stocks", alloc.stocks_percentage),
        ("Bonds", alloc.bonds_percentage),
        ("Real Estate", alloc.real_estate_percentage),
        ("Commodities", alloc.commodities_percentage),
        ("Crypto", alloc.cryptocurrency_percentage),
        ("Cash", alloc.cash_percentage)
    ]:
        if pct and pct > 0:
            alloc_table.add_row(asset, f"{pct:.1f}")

    console.print(alloc_table)

    # Geographical Diversification
    if strategy.geographical_diversification and strategy.geographical_diversification.regions:
        console.print("\n[bold yellow]Geographical Diversification[/bold yellow]")
        geo_table = Table(show_header=True, box=box.MINIMAL_DOUBLE_HEAD)
        geo_table.add_column("Region", style="cyan")
        geo_table.add_column("Weight (%)", justify="right", style="white")
        for r in strategy.geographical_diversification.regions:
            geo_table.add_row(r.region, f"{r.weight:.1f}")
        console.print(geo_table)

    # Sector Diversification
    if strategy.sector_diversification and strategy.sector_diversification.sectors:
        console.print("\n[bold yellow]Sector Diversification[/bold yellow]")
        sec_table = Table(show_header=True, box=box.MINIMAL_DOUBLE_HEAD)
        sec_table.add_column("Sector", style="cyan")
        sec_table.add_column("Weight (%)", justify="right", style="white")
        for s in strategy.sector_diversification.sectors:
            sec_table.add_row(s.sector, f"{s.weight:.1f}")
        console.print(sec_table)


def print_analysis_response(analysis_response: AnalysisResponse) -> None:
    if not analysis_response:
        console.print("[bold red]No analysis response to display[/bold red]")
        return

    console.print(Panel.fit("[bold cyan] PORTFOLIO DETAILS[/bold cyan]", style="cyan"))

    if hasattr(analysis_response, 'is_approved'):
        color = "green" if analysis_response.is_approved else "red"
        status = " APPROVED" if analysis_response.is_approved else "❌ REJECTED"
        console.print(f"[bold white]Portfolio Status:[/bold white] [{color}]{status}[/{color}]\n")

    if getattr(analysis_response, "strengths", None):
        console.print(Panel.fit(f" [bold green]STRENGTHS[/bold green]\n{analysis_response.strengths}", style="green"))

    if getattr(analysis_response, "weeknesses", None):
        console.print(Panel.fit(f" [bold red]WEAKNESSES[/bold red]\n{analysis_response.weeknesses}", style="red"))

    if getattr(analysis_response, "overall_assessment", None):
        console.print(Panel.fit(f" [bold blue]OVERALL ASSESSMENT[/bold blue]\n{analysis_response.overall_assessment}", style="blue"))

    if getattr(analysis_response, "advices", None):
        console.print(Panel.fit(f" [bold cyan]ACTIONABLE ADVICE[/bold cyan]\n{analysis_response.advices}", style="cyan"))
=======
from colorama import Fore, Style, init

from data.models import AnalysisResponse, Portfolio, Strategy

# Initialize colorama
init(autoreset=True)


def print_portfolio(portfolio: Portfolio) -> None:
    """Pretty print the portfolio details."""
    if not portfolio:
        print(Fore.RED + "No portfolio to display" + Style.RESET_ALL)
        return

    print("\n" + Fore.CYAN + "=" * 50 + Style.RESET_ALL)
    print(Fore.GREEN + "PORTFOLIO" + Style.RESET_ALL)
    print(Fore.CYAN + "=" * 50 + Style.RESET_ALL)

    print(f"Portfolio Name: {Fore.WHITE}{portfolio.name}{Style.RESET_ALL}")

    if portfolio.holdings:
        print("\n" + Fore.YELLOW + "Holdings:" + Style.RESET_ALL)
        print(
            f"{'Symbol':<10} {'Name':<60} {'ISIN':<15} {'Asset Class':<15} {'Weight':<10}"
        )
        print(Fore.MAGENTA + "-" * 110 + Style.RESET_ALL)

        for holding in portfolio.holdings:
            isin_display = holding.isin if holding.isin else "N/A"
            print(
                f"{holding.symbol:<10} {holding.name:<60} {isin_display:<15} {holding.asset_class:<15} {holding.weight:<10.2f}%"
            )

        # Calculate and display total weight
        total_calculated = sum(holding.weight for holding in portfolio.holdings)
        print(Fore.MAGENTA + "-" * 110 + Style.RESET_ALL)
        print(f"{'TOTAL':<86} {'':<15} {total_calculated:<10.2f}%")

        # Validation check
        if abs(total_calculated - 100.0) > 0.01:
            print(
                Fore.YELLOW
                + f"⚠️  Warning: Portfolio weights sum to {total_calculated:.2f}%, not 100%"
                + Style.RESET_ALL
            )
    else:
        print(Fore.RED + "No holdings found in portfolio" + Style.RESET_ALL)


def print_strategy(strategy: Strategy) -> None:
    """Pretty print the strategy details."""
    if not strategy:
        print(Fore.RED + "No strategy to display" + Style.RESET_ALL)
        return

    print("\n" + Fore.CYAN + "=" * 60 + Style.RESET_ALL)
    print(Fore.GREEN + "INVESTMENT STRATEGY" + Style.RESET_ALL)
    print(Fore.CYAN + "=" * 60 + Style.RESET_ALL)

    print(f"Strategy Name: {Fore.WHITE}{strategy.name}{Style.RESET_ALL}")
    if strategy.description:
        print(f"Description: {Fore.WHITE}{strategy.description}{Style.RESET_ALL}")
    print(
        f"Stock Exchange: {Fore.WHITE}{strategy.stock_exchange.value}{Style.RESET_ALL}"
    )
    print(f"Risk Tolerance: {Fore.WHITE}{strategy.risk_tolerance}{Style.RESET_ALL}")
    print(f"Time Horizon: {Fore.WHITE}{strategy.time_horizon}{Style.RESET_ALL}")
    print(f"Expected Returns: {Fore.WHITE}{strategy.expected_returns}{Style.RESET_ALL}")

    # Asset Allocation
    print("\n" + Fore.YELLOW + "Asset Allocation:" + Style.RESET_ALL)
    allocation = strategy.asset_allocation
    asset_items = [
        ("Stocks", allocation.stocks_percentage),
        ("Bonds", allocation.bonds_percentage),
        ("Real Estate", allocation.real_estate_percentage),
        ("Commodities", allocation.commodities_percentage),
        ("Cryptocurrency", allocation.cryptocurrency_percentage),
        ("Cash", allocation.cash_percentage),
    ]

    for asset, percentage in asset_items:
        if percentage is not None and percentage > 0:
            print(f"  {asset:<15}: {Fore.WHITE}{percentage:>6.1f}%{Style.RESET_ALL}")

    # Geographical Diversification
    if (
        strategy.geographical_diversification
        and strategy.geographical_diversification.regions
    ):
        print("\n" + Fore.YELLOW + "Geographical Diversification:" + Style.RESET_ALL)
        for region in strategy.geographical_diversification.regions:
            print(
                f"  {region.region:<20}: {Fore.WHITE}{region.weight:>6.1f}%{Style.RESET_ALL}"
            )

    # Sector Diversification
    if strategy.sector_diversification and strategy.sector_diversification.sectors:
        print("\n" + Fore.YELLOW + "Sector Diversification:" + Style.RESET_ALL)
        for sector in strategy.sector_diversification.sectors:
            print(
                f"  {sector.sector:<20}: {Fore.WHITE}{sector.weight:>6.1f}%{Style.RESET_ALL}"
            )


def print_analysis_response(analysis_response: AnalysisResponse) -> None:
    """Pretty print the analysis response summary."""
    if not analysis_response:
        print(Fore.RED + "No analysis response to display" + Style.RESET_ALL)
        return

    print("\n" + Fore.CYAN + "=" * 80 + Style.RESET_ALL)
    print(Fore.GREEN + "PORTFOLIO ANALYSIS RESPONSE" + Style.RESET_ALL)
    print(Fore.CYAN + "=" * 80 + Style.RESET_ALL)

    # Approval Status
    if (
        hasattr(analysis_response, "is_approved")
        and analysis_response.is_approved is not None
    ):
        approval_color = Fore.GREEN if analysis_response.is_approved else Fore.RED
        approval_text = "APPROVED" if analysis_response.is_approved else "REJECTED"
        print(
            f"{'Portfolio Status':<20}: {approval_color}{approval_text}{Style.RESET_ALL}\n"
        )

    # Strengths
    if hasattr(analysis_response, "strengths") and analysis_response.strengths:
        print(f"{Fore.GREEN}STRENGTHS:{Style.RESET_ALL}")
        print(f"{Fore.WHITE}{analysis_response.strengths}{Style.RESET_ALL}\n")

    # Weaknesses
    if hasattr(analysis_response, "weeknesses") and analysis_response.weeknesses:
        print(f"{Fore.RED}WEAKNESSES:{Style.RESET_ALL}")
        print(f"{Fore.WHITE}{analysis_response.weeknesses}{Style.RESET_ALL}\n")

    # Overall Assessment
    if (
        hasattr(analysis_response, "overall_assessment")
        and analysis_response.overall_assessment
    ):
        print(f"{Fore.BLUE}OVERALL ASSESSMENT:{Style.RESET_ALL}")
        print(f"{Fore.WHITE}{analysis_response.overall_assessment}{Style.RESET_ALL}\n")

    # Actionable Advice
    if hasattr(analysis_response, "advices") and analysis_response.advices:
        print(f"{Fore.CYAN}ACTIONABLE ADVICE:{Style.RESET_ALL}")
        print(f"{Fore.WHITE}{analysis_response.advices}{Style.RESET_ALL}\n")

    print(Fore.CYAN + "=" * 80 + Style.RESET_ALL)
>>>>>>> 42498cf4
<|MERGE_RESOLUTION|>--- conflicted
+++ resolved
@@ -1,4 +1,3 @@
-<<<<<<< HEAD
 from rich.console import Console
 from rich.table import Table
 from rich.panel import Panel
@@ -37,6 +36,7 @@
             console.print(f":warning: [bold yellow]Weights sum to {total_weight:.2f}% (not 100%)![/bold yellow]")
     else:
         console.print("[red]No holdings found in portfolio.[/red]")
+
 
 
 def print_strategy(strategy: Strategy) -> None:
@@ -116,156 +116,4 @@
         console.print(Panel.fit(f" [bold blue]OVERALL ASSESSMENT[/bold blue]\n{analysis_response.overall_assessment}", style="blue"))
 
     if getattr(analysis_response, "advices", None):
-        console.print(Panel.fit(f" [bold cyan]ACTIONABLE ADVICE[/bold cyan]\n{analysis_response.advices}", style="cyan"))
-=======
-from colorama import Fore, Style, init
-
-from data.models import AnalysisResponse, Portfolio, Strategy
-
-# Initialize colorama
-init(autoreset=True)
-
-
-def print_portfolio(portfolio: Portfolio) -> None:
-    """Pretty print the portfolio details."""
-    if not portfolio:
-        print(Fore.RED + "No portfolio to display" + Style.RESET_ALL)
-        return
-
-    print("\n" + Fore.CYAN + "=" * 50 + Style.RESET_ALL)
-    print(Fore.GREEN + "PORTFOLIO" + Style.RESET_ALL)
-    print(Fore.CYAN + "=" * 50 + Style.RESET_ALL)
-
-    print(f"Portfolio Name: {Fore.WHITE}{portfolio.name}{Style.RESET_ALL}")
-
-    if portfolio.holdings:
-        print("\n" + Fore.YELLOW + "Holdings:" + Style.RESET_ALL)
-        print(
-            f"{'Symbol':<10} {'Name':<60} {'ISIN':<15} {'Asset Class':<15} {'Weight':<10}"
-        )
-        print(Fore.MAGENTA + "-" * 110 + Style.RESET_ALL)
-
-        for holding in portfolio.holdings:
-            isin_display = holding.isin if holding.isin else "N/A"
-            print(
-                f"{holding.symbol:<10} {holding.name:<60} {isin_display:<15} {holding.asset_class:<15} {holding.weight:<10.2f}%"
-            )
-
-        # Calculate and display total weight
-        total_calculated = sum(holding.weight for holding in portfolio.holdings)
-        print(Fore.MAGENTA + "-" * 110 + Style.RESET_ALL)
-        print(f"{'TOTAL':<86} {'':<15} {total_calculated:<10.2f}%")
-
-        # Validation check
-        if abs(total_calculated - 100.0) > 0.01:
-            print(
-                Fore.YELLOW
-                + f"⚠️  Warning: Portfolio weights sum to {total_calculated:.2f}%, not 100%"
-                + Style.RESET_ALL
-            )
-    else:
-        print(Fore.RED + "No holdings found in portfolio" + Style.RESET_ALL)
-
-
-def print_strategy(strategy: Strategy) -> None:
-    """Pretty print the strategy details."""
-    if not strategy:
-        print(Fore.RED + "No strategy to display" + Style.RESET_ALL)
-        return
-
-    print("\n" + Fore.CYAN + "=" * 60 + Style.RESET_ALL)
-    print(Fore.GREEN + "INVESTMENT STRATEGY" + Style.RESET_ALL)
-    print(Fore.CYAN + "=" * 60 + Style.RESET_ALL)
-
-    print(f"Strategy Name: {Fore.WHITE}{strategy.name}{Style.RESET_ALL}")
-    if strategy.description:
-        print(f"Description: {Fore.WHITE}{strategy.description}{Style.RESET_ALL}")
-    print(
-        f"Stock Exchange: {Fore.WHITE}{strategy.stock_exchange.value}{Style.RESET_ALL}"
-    )
-    print(f"Risk Tolerance: {Fore.WHITE}{strategy.risk_tolerance}{Style.RESET_ALL}")
-    print(f"Time Horizon: {Fore.WHITE}{strategy.time_horizon}{Style.RESET_ALL}")
-    print(f"Expected Returns: {Fore.WHITE}{strategy.expected_returns}{Style.RESET_ALL}")
-
-    # Asset Allocation
-    print("\n" + Fore.YELLOW + "Asset Allocation:" + Style.RESET_ALL)
-    allocation = strategy.asset_allocation
-    asset_items = [
-        ("Stocks", allocation.stocks_percentage),
-        ("Bonds", allocation.bonds_percentage),
-        ("Real Estate", allocation.real_estate_percentage),
-        ("Commodities", allocation.commodities_percentage),
-        ("Cryptocurrency", allocation.cryptocurrency_percentage),
-        ("Cash", allocation.cash_percentage),
-    ]
-
-    for asset, percentage in asset_items:
-        if percentage is not None and percentage > 0:
-            print(f"  {asset:<15}: {Fore.WHITE}{percentage:>6.1f}%{Style.RESET_ALL}")
-
-    # Geographical Diversification
-    if (
-        strategy.geographical_diversification
-        and strategy.geographical_diversification.regions
-    ):
-        print("\n" + Fore.YELLOW + "Geographical Diversification:" + Style.RESET_ALL)
-        for region in strategy.geographical_diversification.regions:
-            print(
-                f"  {region.region:<20}: {Fore.WHITE}{region.weight:>6.1f}%{Style.RESET_ALL}"
-            )
-
-    # Sector Diversification
-    if strategy.sector_diversification and strategy.sector_diversification.sectors:
-        print("\n" + Fore.YELLOW + "Sector Diversification:" + Style.RESET_ALL)
-        for sector in strategy.sector_diversification.sectors:
-            print(
-                f"  {sector.sector:<20}: {Fore.WHITE}{sector.weight:>6.1f}%{Style.RESET_ALL}"
-            )
-
-
-def print_analysis_response(analysis_response: AnalysisResponse) -> None:
-    """Pretty print the analysis response summary."""
-    if not analysis_response:
-        print(Fore.RED + "No analysis response to display" + Style.RESET_ALL)
-        return
-
-    print("\n" + Fore.CYAN + "=" * 80 + Style.RESET_ALL)
-    print(Fore.GREEN + "PORTFOLIO ANALYSIS RESPONSE" + Style.RESET_ALL)
-    print(Fore.CYAN + "=" * 80 + Style.RESET_ALL)
-
-    # Approval Status
-    if (
-        hasattr(analysis_response, "is_approved")
-        and analysis_response.is_approved is not None
-    ):
-        approval_color = Fore.GREEN if analysis_response.is_approved else Fore.RED
-        approval_text = "APPROVED" if analysis_response.is_approved else "REJECTED"
-        print(
-            f"{'Portfolio Status':<20}: {approval_color}{approval_text}{Style.RESET_ALL}\n"
-        )
-
-    # Strengths
-    if hasattr(analysis_response, "strengths") and analysis_response.strengths:
-        print(f"{Fore.GREEN}STRENGTHS:{Style.RESET_ALL}")
-        print(f"{Fore.WHITE}{analysis_response.strengths}{Style.RESET_ALL}\n")
-
-    # Weaknesses
-    if hasattr(analysis_response, "weeknesses") and analysis_response.weeknesses:
-        print(f"{Fore.RED}WEAKNESSES:{Style.RESET_ALL}")
-        print(f"{Fore.WHITE}{analysis_response.weeknesses}{Style.RESET_ALL}\n")
-
-    # Overall Assessment
-    if (
-        hasattr(analysis_response, "overall_assessment")
-        and analysis_response.overall_assessment
-    ):
-        print(f"{Fore.BLUE}OVERALL ASSESSMENT:{Style.RESET_ALL}")
-        print(f"{Fore.WHITE}{analysis_response.overall_assessment}{Style.RESET_ALL}\n")
-
-    # Actionable Advice
-    if hasattr(analysis_response, "advices") and analysis_response.advices:
-        print(f"{Fore.CYAN}ACTIONABLE ADVICE:{Style.RESET_ALL}")
-        print(f"{Fore.WHITE}{analysis_response.advices}{Style.RESET_ALL}\n")
-
-    print(Fore.CYAN + "=" * 80 + Style.RESET_ALL)
->>>>>>> 42498cf4
+        console.print(Panel.fit(f" [bold cyan]ACTIONABLE ADVICE[/bold cyan]\n{analysis_response.advices}", style="cyan"))