<<<<<<< HEAD
from langchain.chat_models import init_chat_model
from pydantic import BaseModel
from enum import Enum
from typing import Any, List
from decouple import config

from .api import AVAILABLE_MODELS


class ModelProvider(str, Enum):
    """Enum for supported LLM providers"""
    ANTHROPIC = "anthropic"
    GOOGLE = "google_genai"
    OPENAI = "openai"
    GROQ = "groq"


class LLMModel(BaseModel):
    """Base class for LLM models"""
    provider: ModelProvider
    model_name: str
    display: str


class AllModels(BaseModel):
    """Class to hold all supported models"""
    models: List[LLMModel]


def load_models(available_models=AVAILABLE_MODELS) -> AllModels:
    """Load and return all available LLM models."""
    models = [LLMModel(**model) for model in available_models]
    return AllModels(models=models)


def get_llm_model(provider: ModelProvider, model_name: str, api_key: str | None = None, **kwargs) -> Any:
    """Initialize and return the LLM model based on provider and model name.

    Notes:
    - For GROQ we instantiate langchain_groq.ChatGroq directly (pass exact model id).
    - For other providers we rely on init_chat_model and use provider.value prefix.
    """
    # Resolve API key if not provided
    if provider == ModelProvider.ANTHROPIC:
        api_key = api_key or config("ANTHROPIC_API_KEY", default=None)
        if not api_key:
            raise ValueError("Missing ANTHROPIC_API_KEY in environment.")
        model = f"{provider.value}:{model_name}"
        return init_chat_model(model=model, api_key=api_key, **kwargs)

    if provider == ModelProvider.GOOGLE:
        api_key = api_key or config("GOOGLE_API_KEY", default=None)
        if not api_key:
            raise ValueError("Missing GOOGLE_API_KEY in environment.")
        model = f"{provider.value}:{model_name}"
        return init_chat_model(model=model, api_key=api_key, **kwargs)

    if provider == ModelProvider.OPENAI:
        api_key = api_key or config("OPENAI_API_KEY", default=None)
        if not api_key:
            raise ValueError("Missing OPENAI_API_KEY in environment.")
        model = f"{provider.value}:{model_name}"
        return init_chat_model(model=model, api_key=api_key, **kwargs)

    if provider == ModelProvider.GROQ:
       api_key = api_key or config("GROQ_API_KEY", default=None)
       if not api_key:
            raise ValueError("Missing GROQ_API_KEY in environment.")

    try:
        # ✅ Directly import and use ChatGroq (the same way as temp.py)
        from langchain_groq import ChatGroq
        print(f"✅ Using ChatGroq with model: {model_name}")
        return ChatGroq(
            groq_api_key=api_key,
            model_name=model_name,
            temperature=0.7,
        )
    except ImportError:
        # fallback to init_chat_model if ChatGroq not available
        print("⚠️ Falling back to init_chat_model (ChatGroq not found)")
        model = f"{provider.value}:{model_name}"
        return init_chat_model(model=model, api_key=api_key, **kwargs)

    raise ValueError(f"Unsupported provider: {provider}")
=======
from enum import Enum

from decouple import config
from langchain_core.language_models.chat_models import BaseChatModel
from pydantic import BaseModel

from .api import AVAILABLE_MODELS

# Import init_chat_model at module level for easier testing
try:
    from langchain.chat_models import init_chat_model
except ImportError:
    init_chat_model = None


class ModelProvider(str, Enum):
    """Enum for supported LLM providers"""

    ANTHROPIC = "anthropic"
    GOOGLE = "google_genai"
    OPENAI = "openai"
    GROQ = "groq"


class LLMModel(BaseModel):
    """Base class for LLM models"""

    provider: ModelProvider
    model_name: str
    display: str


class AllModels(BaseModel):
    """Class to hold all supported models"""

    models: list[LLMModel]


def load_models(available_models: list[dict] = AVAILABLE_MODELS) -> AllModels:
    """Load and return all available LLM models."""
    models = [LLMModel(**model) for model in available_models]
    return AllModels(models=models)


def get_llm_model(
    provider: ModelProvider,
    model_name: str,
    api_key: str | None = None,
    temperature: float = 0.7,
    **kwargs,
) -> BaseChatModel:
    """Initialize and return the LLM model based on provider and model name.

    Args:
        provider: The LLM provider to use
        model_name: The specific model name
        api_key: Optional API key (will use env var if not provided)
        temperature: Model temperature (default: 0.7)
        **kwargs: Additional model parameters

    Returns:
        Initialized chat model instance

    Raises:
        ValueError: If API key is missing or provider is unsupported
        ImportError: If required provider package is not installed
    """
    if init_chat_model is None:
        raise ImportError(
            "langchain package is required. Install with: pip install langchain"
        )

    if provider == ModelProvider.ANTHROPIC:
        api_key = api_key or config("ANTHROPIC_API_KEY", default=None)
        if not api_key:
            raise ValueError("Missing ANTHROPIC_API_KEY in environment.")
        model = f"{provider.value}:{model_name}"
        return init_chat_model(
            model=model, api_key=api_key, temperature=temperature, **kwargs
        )

    elif provider == ModelProvider.GOOGLE:
        api_key = api_key or config("GOOGLE_API_KEY", default=None)
        if not api_key:
            raise ValueError("Missing GOOGLE_API_KEY in environment.")
        model = f"{provider.value}:{model_name}"
        return init_chat_model(
            model=model, api_key=api_key, temperature=temperature, **kwargs
        )

    elif provider == ModelProvider.OPENAI:
        api_key = api_key or config("OPENAI_API_KEY", default=None)
        if not api_key:
            raise ValueError("Missing OPENAI_API_KEY in environment.")
        model = f"{provider.value}:{model_name}"
        return init_chat_model(
            model=model, api_key=api_key, temperature=temperature, **kwargs
        )

    elif provider == ModelProvider.GROQ:
        api_key = api_key or config("GROQ_API_KEY", default=None)
        if not api_key:
            raise ValueError("Missing GROQ_API_KEY in environment.")

        try:
            # Direct import and use ChatGroq for better control
            from langchain_groq import ChatGroq

            print(f"✅ Using ChatGroq with model: {model_name}")
            return ChatGroq(
                groq_api_key=api_key,
                model_name=model_name,
                temperature=temperature,
                **kwargs,
            )
        except ImportError:
            # Fallback to init_chat_model if ChatGroq not available
            print("⚠️ Falling back to init_chat_model (langchain_groq not found)")
            model = f"{provider.value}:{model_name}"
            return init_chat_model(
                model=model, api_key=api_key, temperature=temperature, **kwargs
            )

    else:
        raise ValueError(f"Unsupported provider: {provider}")
>>>>>>> 42498cf4
<|MERGE_RESOLUTION|>--- conflicted
+++ resolved
@@ -1,90 +1,3 @@
-<<<<<<< HEAD
-from langchain.chat_models import init_chat_model
-from pydantic import BaseModel
-from enum import Enum
-from typing import Any, List
-from decouple import config
-
-from .api import AVAILABLE_MODELS
-
-
-class ModelProvider(str, Enum):
-    """Enum for supported LLM providers"""
-    ANTHROPIC = "anthropic"
-    GOOGLE = "google_genai"
-    OPENAI = "openai"
-    GROQ = "groq"
-
-
-class LLMModel(BaseModel):
-    """Base class for LLM models"""
-    provider: ModelProvider
-    model_name: str
-    display: str
-
-
-class AllModels(BaseModel):
-    """Class to hold all supported models"""
-    models: List[LLMModel]
-
-
-def load_models(available_models=AVAILABLE_MODELS) -> AllModels:
-    """Load and return all available LLM models."""
-    models = [LLMModel(**model) for model in available_models]
-    return AllModels(models=models)
-
-
-def get_llm_model(provider: ModelProvider, model_name: str, api_key: str | None = None, **kwargs) -> Any:
-    """Initialize and return the LLM model based on provider and model name.
-
-    Notes:
-    - For GROQ we instantiate langchain_groq.ChatGroq directly (pass exact model id).
-    - For other providers we rely on init_chat_model and use provider.value prefix.
-    """
-    # Resolve API key if not provided
-    if provider == ModelProvider.ANTHROPIC:
-        api_key = api_key or config("ANTHROPIC_API_KEY", default=None)
-        if not api_key:
-            raise ValueError("Missing ANTHROPIC_API_KEY in environment.")
-        model = f"{provider.value}:{model_name}"
-        return init_chat_model(model=model, api_key=api_key, **kwargs)
-
-    if provider == ModelProvider.GOOGLE:
-        api_key = api_key or config("GOOGLE_API_KEY", default=None)
-        if not api_key:
-            raise ValueError("Missing GOOGLE_API_KEY in environment.")
-        model = f"{provider.value}:{model_name}"
-        return init_chat_model(model=model, api_key=api_key, **kwargs)
-
-    if provider == ModelProvider.OPENAI:
-        api_key = api_key or config("OPENAI_API_KEY", default=None)
-        if not api_key:
-            raise ValueError("Missing OPENAI_API_KEY in environment.")
-        model = f"{provider.value}:{model_name}"
-        return init_chat_model(model=model, api_key=api_key, **kwargs)
-
-    if provider == ModelProvider.GROQ:
-       api_key = api_key or config("GROQ_API_KEY", default=None)
-       if not api_key:
-            raise ValueError("Missing GROQ_API_KEY in environment.")
-
-    try:
-        # ✅ Directly import and use ChatGroq (the same way as temp.py)
-        from langchain_groq import ChatGroq
-        print(f"✅ Using ChatGroq with model: {model_name}")
-        return ChatGroq(
-            groq_api_key=api_key,
-            model_name=model_name,
-            temperature=0.7,
-        )
-    except ImportError:
-        # fallback to init_chat_model if ChatGroq not available
-        print("⚠️ Falling back to init_chat_model (ChatGroq not found)")
-        model = f"{provider.value}:{model_name}"
-        return init_chat_model(model=model, api_key=api_key, **kwargs)
-
-    raise ValueError(f"Unsupported provider: {provider}")
-=======
 from enum import Enum
 
 from decouple import config
@@ -210,4 +123,3 @@
 
     else:
         raise ValueError(f"Unsupported provider: {provider}")
->>>>>>> 42498cf4
