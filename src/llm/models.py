from langchain.chat_models import init_chat_model
from pydantic import BaseModel
from enum import Enum
from typing import Any, List
from decouple import config

from .api import AVAILABLE_MODELS


class ModelProvider(str, Enum):
    """Enum for supported LLM providers"""
    ANTHROPIC = "anthropic"
    GOOGLE = "google_genai"
    OPENAI = "openai"
    GROQ = "groq"


class LLMModel(BaseModel):
    """Base class for LLM models"""
    provider: ModelProvider
    model_name: str
    display: str


class AllModels(BaseModel):
    """Class to hold all supported models"""
    models: List[LLMModel]


def load_models(available_models=AVAILABLE_MODELS) -> AllModels:
    """Load and return all available LLM models."""
    models = [LLMModel(**model) for model in available_models]
    return AllModels(models=models)


def get_llm_model(provider: ModelProvider, model_name: str, api_key: str | None = None, **kwargs) -> Any:
    """Initialize and return the LLM model based on provider and model name.

    Notes:
    - For GROQ we instantiate langchain_groq.ChatGroq directly (pass exact model id).
    - For other providers we rely on init_chat_model and use provider.value prefix.
    """
    # Resolve API key if not provided
    if provider == ModelProvider.ANTHROPIC:
        api_key = api_key or config("ANTHROPIC_API_KEY", default=None)
        if not api_key:
            raise ValueError("Missing ANTHROPIC_API_KEY in environment.")
        model = f"{provider.value}:{model_name}"
<<<<<<< HEAD
        return init_chat_model(model=model, api_key=api_key)
    elif provider == ModelProvider.GOOGLE:
        api_key = config("GOOGLE_API_KEY", default=None)
        if not api_key:
            raise ValueError("Missing GOOGLE_API_KEY in environment.")
        model = f"{provider.value}:{model_name}"
        return init_chat_model(model=model, api_key=api_key)
    elif provider == ModelProvider.OPENAI:
        api_key = config("OPENAI_API_KEY", default=None)
        if not api_key:
            raise ValueError("Missing OPENAI_API_KEY in environment.")
        model = f"{provider.value}:{model_name}"
        return init_chat_model(model=model, api_key=api_key)
=======
        return init_chat_model(model=model, api_key=api_key, **kwargs)

    if provider == ModelProvider.GOOGLE:
        api_key = api_key or config("GOOGLE_API_KEY", default=None)
        if not api_key:
            raise ValueError("Missing GOOGLE_API_KEY in environment.")
        model = f"{provider.value}:{model_name}"
        return init_chat_model(model=model, api_key=api_key, **kwargs)

    if provider == ModelProvider.OPENAI:
        api_key = api_key or config("OPENAI_API_KEY", default=None)
        if not api_key:
            raise ValueError("Missing OPENAI_API_KEY in environment.")
        model = f"{provider.value}:{model_name}"
        return init_chat_model(model=model, api_key=api_key, **kwargs)

    if provider == ModelProvider.GROQ:
       api_key = api_key or config("GROQ_API_KEY", default=None)
       if not api_key:
            raise ValueError("Missing GROQ_API_KEY in environment.")

    try:
        # ✅ Directly import and use ChatGroq (the same way as temp.py)
        from langchain_groq import ChatGroq
        print(f"✅ Using ChatGroq with model: {model_name}")
        return ChatGroq(
            groq_api_key=api_key,
            model_name=model_name,
            temperature=0.7,
        )
    except ImportError:
        # fallback to init_chat_model if ChatGroq not available
        print("⚠️ Falling back to init_chat_model (ChatGroq not found)")
        model = f"{provider.value}:{model_name}"
        return init_chat_model(model=model, api_key=api_key, **kwargs)

    raise ValueError(f"Unsupported provider: {provider}")
>>>>>>> 0fe0ea08
<|MERGE_RESOLUTION|>--- conflicted
+++ resolved
@@ -46,21 +46,6 @@
         if not api_key:
             raise ValueError("Missing ANTHROPIC_API_KEY in environment.")
         model = f"{provider.value}:{model_name}"
-<<<<<<< HEAD
-        return init_chat_model(model=model, api_key=api_key)
-    elif provider == ModelProvider.GOOGLE:
-        api_key = config("GOOGLE_API_KEY", default=None)
-        if not api_key:
-            raise ValueError("Missing GOOGLE_API_KEY in environment.")
-        model = f"{provider.value}:{model_name}"
-        return init_chat_model(model=model, api_key=api_key)
-    elif provider == ModelProvider.OPENAI:
-        api_key = config("OPENAI_API_KEY", default=None)
-        if not api_key:
-            raise ValueError("Missing OPENAI_API_KEY in environment.")
-        model = f"{provider.value}:{model_name}"
-        return init_chat_model(model=model, api_key=api_key)
-=======
         return init_chat_model(model=model, api_key=api_key, **kwargs)
 
     if provider == ModelProvider.GOOGLE:
@@ -97,5 +82,4 @@
         model = f"{provider.value}:{model_name}"
         return init_chat_model(model=model, api_key=api_key, **kwargs)
 
-    raise ValueError(f"Unsupported provider: {provider}")
->>>>>>> 0fe0ea08
+    raise ValueError(f"Unsupported provider: {provider}")