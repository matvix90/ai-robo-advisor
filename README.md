# 🤖 AI Robo Advisor

[![Python](https://img.shields.io/badge/python-3.10+-blue.svg)](https://www.python.org/downloads/)
[![License: MIT](https://img.shields.io/badge/License-MIT-yellow.svg)](https://opensource.org/licenses/MIT)
[![Tests](https://img.shields.io/badge/tests-pytest-green.svg)](https://pytest.org/)

Welcome to your personal AI-powered investment assistant! This project democratizes professional-grade investment strategies using AI, making hedge fund-level analysis accessible to everyone.

## 🎯 How It Works

![Workflow](assets/workflow.png)

**Multi-Agent System:**
1. **Investment Agent** - Collects preferences via questionnaire and creates investment strategy
2. **Portfolio Agent** - Translates strategy into concrete ETF portfolio (max 4 ETFs)
3. **Analyst Agents** - Comprehensive analysis including:
   - **Fees Agent** - Analyzes Total Expense Ratios (TER)
   - **Diversification Agent** - Evaluates asset class, geography, and sector distribution
   - **Alignment Agent** - Assesses risk tolerance and time horizon alignment
   - **Performance Agent** - Calculates CAGR, volatility, Sharpe ratio, max drawdown, alpha & beta
   - **Analysis Orchestrator** - Aggregates all analyses for final reporting

> **⚠️ Disclaimer:** This project is for educational and research purposes only. Not financial advice. Consult a qualified professional before making investment decisions.

## ✨ Key Features

- **AI-Driven Analysis** - Advanced market data analysis and strategy suggestions
- **Portfolio Management** - Build and track ETF-based investment portfolios  
- **Educational Tool** - Learn LangGraph and AI applications in finance

## 📋 Table of Contents
- [Prerequisites](#prerequisites)
- [Quick Start](#quick-start)
- [Docker Setup](#docker-setup)
- [Installation](#installation)
- [Usage](#usage)
- [Testing](#testing)
- [Contributing](#contributing)
- [License](#license)

<a id="prerequisites"></a>
## � Prerequisites

- **Python 3.10+** 
- **API Keys Required:**
  - **OpenAI API Key** (or Google/Anthropic) - For LLM functionality
  - **Polygon.io API Key** - For financial data (free tier available)

<a id="quick-start"></a>
## ⚡ Quick Start

```bash
# Clone and navigate
git clone https://github.com/matvix90/ai-robo-advisor.git
cd ai-robo-advisor

# Setup environment
python3 -m venv venv && source venv/bin/activate
pip install -e .

# Configure API keys
cp .env.example .env
# Edit .env with your API keys

# Run the advisor
run-advisor
```  

<<<<<<< HEAD
## 🐳 Docker Setup

The easiest way to run the AI Robo Advisor is using Docker. This ensures consistent behavior across all environments.

### Prerequisites for Docker
- **Docker** and **Docker Compose** installed
- **API Keys** (same as above)

### Quick Docker Start

```bash
# Clone the repository
git clone https://github.com/matvix90/ai-robo-advisor.git
cd ai-robo-advisor

# Setup environment variables
cp .env.example .env
# Edit .env with your API keys

# Validate setup (optional)
./docker/validate-setup.sh

# Start the application
docker-compose up
```

For comprehensive Docker documentation, see [docker/README.md](docker/README.md).


=======
<a id="installation"></a>
>>>>>>> 0fe0ea08
## 🚀 Installation

### 1. Clone Repository
```bash
git clone https://github.com/matvix90/ai-robo-advisor.git
cd ai-robo-advisor
```

### 2. Create Virtual Environment
```bash
python3 -m venv venv
source venv/bin/activate  # On Windows: venv\Scripts\activate
```

### 3. Install Dependencies
```bash
pip install -e .
```

### 4. Configure API Keys
```bash
# Copy example environment file
cp .env.example .env

# Edit .env file with your keys:
# OPENAI_API_KEY=your-openai-api-key
# POLYGON_API_KEY=your-polygon-api-key
```

**Note:** Portfolios limited to 4 ETFs and 2 years of data (free Polygon.io constraints).

<a id="usage"></a>
## 💼 Usage

### Command Line Interface
![Portfolio Response](assets/portfolio-response.png)

```bash
# Basic run
run-advisor

# Show AI reasoning process
run-advisor --show-reasoning
```

![Analysis Response](assets/analysis-response.png)

<a id="testing"></a>
## 🧪 Testing

Comprehensive test suite for code quality and regression prevention.

### Quick Test Commands
```bash
# Run all tests
python -m pytest tests/ 
# OR
./run_tests.sh

# Run with coverage
python -m pytest tests/ --cov=src --cov-report=html

# Test categories
python -m pytest tests/ -m unit      # Unit tests only
python -m pytest tests/ -m integration  # Integration tests
python -m pytest tests/ -m "not slow"   # Fast tests
```

### Test Dependencies
```bash
pip install -e ".[test]"
```

<a id="contributing"></a>
## 🤝 Contributing

Contributions welcome! Please:
1. Fork the repository
2. Create your feature branch (`git checkout -b feature/AmazingFeature`)
3. Commit changes (`git commit -m 'Add AmazingFeature'`)
4. Push to branch (`git push origin feature/AmazingFeature`)
5. Open a Pull Request

See [`CONTRIBUTING.md`](CONTRIBUTING.md) for detailed guidelines.

<a id="license"></a>
## 📄 License

Distributed under the MIT License. See [`LICENSE`](LICENSE) for more information.

## ❤️ Contributors

[![Contributors](https://contrib.rocks/image?repo=matvix90/ai-robo-advisor)](https://github.com/matvix90/ai-robo-advisor/graphs/contributors)

---

**⭐ Star this repo if you find it helpful!**<|MERGE_RESOLUTION|>--- conflicted
+++ resolved
@@ -66,39 +66,7 @@
 run-advisor
 ```  
 
-<<<<<<< HEAD
-## 🐳 Docker Setup
-
-The easiest way to run the AI Robo Advisor is using Docker. This ensures consistent behavior across all environments.
-
-### Prerequisites for Docker
-- **Docker** and **Docker Compose** installed
-- **API Keys** (same as above)
-
-### Quick Docker Start
-
-```bash
-# Clone the repository
-git clone https://github.com/matvix90/ai-robo-advisor.git
-cd ai-robo-advisor
-
-# Setup environment variables
-cp .env.example .env
-# Edit .env with your API keys
-
-# Validate setup (optional)
-./docker/validate-setup.sh
-
-# Start the application
-docker-compose up
-```
-
-For comprehensive Docker documentation, see [docker/README.md](docker/README.md).
-
-
-=======
 <a id="installation"></a>
->>>>>>> 0fe0ea08
 ## 🚀 Installation
 
 ### 1. Clone Repository
