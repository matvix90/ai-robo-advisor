<<<<<<< HEAD
# 🤖 AI Robo Advisor

[![Python](https://img.shields.io/badge/python-3.10+-blue.svg)](https://www.python.org/downloads/)
[![License: MIT](https://img.shields.io/badge/License-MIT-yellow.svg)](https://opensource.org/licenses/MIT)
[![Tests](https://img.shields.io/badge/tests-pytest-green.svg)](https://pytest.org/)

Welcome to your personal AI-powered investment assistant! This project democratizes professional-grade investment strategies using AI, making hedge fund-level analysis accessible to everyone.

## 🎯 How It Works

![Workflow](assets/workflow.png)

**Multi-Agent System:**
1. **Investment Agent** - Collects preferences via questionnaire and creates investment strategy
2. **Portfolio Agent** - Translates strategy into concrete ETF portfolio (max 4 ETFs)
3. **Analyst Agents** - Comprehensive analysis including:
   - **Fees Agent** - Analyzes Total Expense Ratios (TER)
   - **Diversification Agent** - Evaluates asset class, geography, and sector distribution
   - **Alignment Agent** - Assesses risk tolerance and time horizon alignment
   - **Performance Agent** - Calculates CAGR, volatility, Sharpe ratio, max drawdown, alpha & beta
   - **Analysis Orchestrator** - Aggregates all analyses for final reporting

> **⚠️ Disclaimer:** This project is for educational and research purposes only. Not financial advice. Consult a qualified professional before making investment decisions.

## ✨ Key Features

- **AI-Driven Analysis** - Advanced market data analysis and strategy suggestions
- **Portfolio Management** - Build and track ETF-based investment portfolios  
- **Educational Tool** - Learn LangGraph and AI applications in finance

## 📋 Table of Contents
- [Prerequisites](#prerequisites)
- [Quick Start](#quick-start)
- [Installation](#installation)
- [Usage](#usage)
- [Testing](#testing)
- [Contributing](#contributing)
- [License](#license)

<a id="prerequisites"></a>
## � Prerequisites

- **Python 3.10+** 
- **API Keys Required:**
  - **OpenAI API Key** (or Google/Anthropic) - For LLM functionality
  - **Polygon.io API Key** - For financial data (free tier available)

<a id="quick-start"></a>
## ⚡ Quick Start

```bash
# Clone and navigate
git clone https://github.com/matvix90/ai-robo-advisor.git
cd ai-robo-advisor

# Setup environment
python3 -m venv venv && source venv/bin/activate
pip install -e .

# Configure API keys
cp .env.example .env
# Edit .env with your API keys

# Run the advisor
run-advisor
```  

<a id="installation"></a>
## 🚀 Installation

### 1. Clone Repository
```bash
git clone https://github.com/matvix90/ai-robo-advisor.git
cd ai-robo-advisor
```

### 2. Create Virtual Environment
```bash
python3 -m venv venv
source venv/bin/activate  # On Windows: venv\Scripts\activate
```

### 3. Install Dependencies
```bash
pip install -e .
```

### 4. Configure API Keys
```bash
# Copy example environment file
cp .env.example .env

# Edit .env file with your keys:
# OPENAI_API_KEY=your-openai-api-key
# POLYGON_API_KEY=your-polygon-api-key
```

**Note:** Portfolios limited to 4 ETFs and 2 years of data (free Polygon.io constraints).

<a id="usage"></a>
## 💼 Usage

### Command Line Interface
![Portfolio Response](assets/portfolio-response.png)

```bash
# Basic run
run-advisor

# Show AI reasoning process
run-advisor --show-reasoning
```

![Analysis Response](assets/analysis-response.png)

<a id="testing"></a>
## 🧪 Testing

Comprehensive test suite for code quality and regression prevention.

### Quick Test Commands
```bash
# Run all tests
python -m pytest tests/ 
# OR
./run_tests.sh

# Run with coverage
python -m pytest tests/ --cov=src --cov-report=html

# Test categories
python -m pytest tests/ -m unit      # Unit tests only
python -m pytest tests/ -m integration  # Integration tests
python -m pytest tests/ -m "not slow"   # Fast tests
```

### Test Dependencies
```bash
pip install -e ".[test]"
```

<a id="contributing"></a>
## 🤝 Contributing

Contributions welcome! Please:
1. Fork the repository
2. Create your feature branch (`git checkout -b feature/AmazingFeature`)
3. Commit changes (`git commit -m 'Add AmazingFeature'`)
4. Push to branch (`git push origin feature/AmazingFeature`)
5. Open a Pull Request

See [`CONTRIBUTING.md`](CONTRIBUTING.md) for detailed guidelines.

<a id="license"></a>
## 📄 License

Distributed under the MIT License. See [`LICENSE`](LICENSE) for more information.

## ❤️ Contributors

[![Contributors](https://contrib.rocks/image?repo=matvix90/ai-robo-advisor)](https://github.com/matvix90/ai-robo-advisor/graphs/contributors)

---

**⭐ Star this repo if you find it helpful!**
=======
# 🤖 AI Robo Advisor

[![Python](https://img.shields.io/badge/python-3.10+-blue.svg)](https://www.python.org/downloads/)
[![License: MIT](https://img.shields.io/badge/License-MIT-yellow.svg)](https://opensource.org/licenses/MIT)
[![Tests](https://img.shields.io/badge/tests-pytest-green.svg)](https://pytest.org/)

Welcome to your personal AI-powered investment assistant! This project democratizes professional-grade investment strategies using AI, making hedge fund-level analysis accessible to everyone.

## 🎯 How It Works

![Workflow](assets/workflow.png)

**Multi-Agent System:**
1. **Investment Agent** - Collects preferences via questionnaire and creates investment strategy
2. **Portfolio Agent** - Translates strategy into concrete ETF portfolio (max 4 ETFs)
3. **Analyst Agents** - Comprehensive analysis including:
   - **Fees Agent** - Analyzes Total Expense Ratios (TER)
   - **Diversification Agent** - Evaluates asset class, geography, and sector distribution
   - **Alignment Agent** - Assesses risk tolerance and time horizon alignment
   - **Performance Agent** - Calculates CAGR, volatility, Sharpe ratio, max drawdown, alpha & beta
   - **Analysis Orchestrator** - Aggregates all analyses for final reporting

> **⚠️ Disclaimer:** This project is for educational and research purposes only. Not financial advice. Consult a qualified professional before making investment decisions.

## ✨ Key Features

- **AI-Driven Analysis** - Advanced market data analysis and strategy suggestions
- **Portfolio Management** - Build and track ETF-based investment portfolios  
- **Educational Tool** - Learn LangGraph and AI applications in finance

## 📋 Table of Contents
- [Prerequisites](#prerequisites)
- [Quick Start](#quick-start)
- [Docker Setup](#docker-setup)
- [Installation](#installation)
- [Usage](#usage)
- [Testing](#testing)
- [Contributing](#contributing)
- [License](#license)

<a id="prerequisites"></a>
## � Prerequisites

- **Python 3.10+** 
- **API Keys Required:**
  - **OpenAI API Key** (or Google/Anthropic) - For LLM functionality
  - **Polygon.io API Key** - For financial data (free tier available)

<a id="quick-start"></a>
## ⚡ Quick Start

```bash
# Clone and navigate
git clone https://github.com/matvix90/ai-robo-advisor.git
cd ai-robo-advisor

# Setup environment
python3 -m venv venv && source venv/bin/activate
pip install -e .

# Configure API keys
cp .env.example .env
# Edit .env with your API keys

# Run the advisor
run-advisor
```  


<a id="installation"></a>
## 🚀 Installation

### 1. Clone Repository
```bash
git clone https://github.com/matvix90/ai-robo-advisor.git
cd ai-robo-advisor
```

### 2. Create Virtual Environment
```bash
python3 -m venv venv
source venv/bin/activate  # On Windows: venv\Scripts\activate
```

### 3. Install Dependencies
```bash
pip install -e .
```

### 4. Configure API Keys
```bash
# Copy example environment file
cp .env.example .env

# Edit .env file with your keys:
# OPENAI_API_KEY=your-openai-api-key
# POLYGON_API_KEY=your-polygon-api-key
```

**Note:** Portfolios limited to 4 ETFs and 2 years of data (free Polygon.io constraints).

<a id="docker-setup"></a>
## 🐳 Docker Setup

Complete Docker environment for consistent, cross-platform development. Eliminates "works on my machine" issues with optimized multi-stage builds.

### Quick Docker Start
```bash
# Setup
cp .env.example .env
# Edit .env with your API keys

# Validate configuration
./docker/validate-setup.sh

# Start development environment
docker-compose up
# Or use helper script
./docker/docker-helper.sh up
```

### Available Commands
```bash
# Development
./docker/docker-helper.sh up              # Start with hot-reload
./docker/docker-helper.sh interactive     # Interactive shell
./docker/docker-helper.sh test           # Run tests
./docker/docker-helper.sh down           # Stop containers

# Direct Docker Compose
docker-compose up -d                      # Background mode
docker-compose logs -f                    # View logs
docker-compose run --rm ai-robo-advisor pytest tests/
```

### Docker Architecture
- **Multi-stage builds**: Base → Dependencies → Development/Production/Interactive
- **Hot-reload**: Source code changes reflected instantly
- **Optimized images**: Separate dev/prod configurations
- **Security**: Non-root user, isolated environment

📖 **[Complete Docker Guide](docker/README.md)** - Detailed setup, troubleshooting, and advanced usage.

<a id="usage"></a>
## 💼 Usage

### Command Line Interface
![Portfolio Response](assets/portfolio-response.png)

```bash
# Basic run
run-advisor

# Show AI reasoning process
run-advisor --show-reasoning
```

![Analysis Response](assets/analysis-response.png)

<a id="testing"></a>
## 🧪 Testing

Comprehensive test suite for code quality and regression prevention.

### Quick Test Commands
```bash
# Run all tests
python -m pytest tests/ 
# OR
./run_tests.sh

# Run with coverage
python -m pytest tests/ --cov=src --cov-report=html

# Test categories
python -m pytest tests/ -m unit      # Unit tests only
python -m pytest tests/ -m integration  # Integration tests
python -m pytest tests/ -m "not slow"   # Fast tests
```

### Test Dependencies
```bash
pip install -e ".[test]"
```

<a id="contributing"></a>
## 🤝 Contributing

Contributions welcome! Please:
1. Fork the repository
2. Create your feature branch (`git checkout -b feature/AmazingFeature`)
3. Commit changes (`git commit -m 'Add AmazingFeature'`)
4. Push to branch (`git push origin feature/AmazingFeature`)
5. Open a Pull Request

See [`CONTRIBUTING.md`](CONTRIBUTING.md) for detailed guidelines.

<a id="license"></a>
## 📄 License

Distributed under the MIT License. See [`LICENSE`](LICENSE) for more information.

## ❤️ Contributors

[![Contributors](https://contrib.rocks/image?repo=matvix90/ai-robo-advisor)](https://github.com/matvix90/ai-robo-advisor/graphs/contributors)

---
>>>>>>> 42498cf4
<|MERGE_RESOLUTION|>--- conflicted
+++ resolved
@@ -1,4 +1,3 @@
-<<<<<<< HEAD
 # 🤖 AI Robo Advisor
 
 [![Python](https://img.shields.io/badge/python-3.10+-blue.svg)](https://www.python.org/downloads/)
@@ -32,6 +31,7 @@
 ## 📋 Table of Contents
 - [Prerequisites](#prerequisites)
 - [Quick Start](#quick-start)
+- [Docker Setup](#docker-setup)
 - [Installation](#installation)
 - [Usage](#usage)
 - [Testing](#testing)
@@ -66,6 +66,7 @@
 run-advisor
 ```  
 
+
 <a id="installation"></a>
 ## 🚀 Installation
 
@@ -97,6 +98,48 @@
 ```
 
 **Note:** Portfolios limited to 4 ETFs and 2 years of data (free Polygon.io constraints).
+
+<a id="docker-setup"></a>
+## 🐳 Docker Setup
+
+Complete Docker environment for consistent, cross-platform development. Eliminates "works on my machine" issues with optimized multi-stage builds.
+
+### Quick Docker Start
+```bash
+# Setup
+cp .env.example .env
+# Edit .env with your API keys
+
+# Validate configuration
+./docker/validate-setup.sh
+
+# Start development environment
+docker-compose up
+# Or use helper script
+./docker/docker-helper.sh up
+```
+
+### Available Commands
+```bash
+# Development
+./docker/docker-helper.sh up              # Start with hot-reload
+./docker/docker-helper.sh interactive     # Interactive shell
+./docker/docker-helper.sh test           # Run tests
+./docker/docker-helper.sh down           # Stop containers
+
+# Direct Docker Compose
+docker-compose up -d                      # Background mode
+docker-compose logs -f                    # View logs
+docker-compose run --rm ai-robo-advisor pytest tests/
+```
+
+### Docker Architecture
+- **Multi-stage builds**: Base → Dependencies → Development/Production/Interactive
+- **Hot-reload**: Source code changes reflected instantly
+- **Optimized images**: Separate dev/prod configurations
+- **Security**: Non-root user, isolated environment
+
+📖 **[Complete Docker Guide](docker/README.md)** - Detailed setup, troubleshooting, and advanced usage.
 
 <a id="usage"></a>
 ## 💼 Usage
@@ -161,215 +204,4 @@
 
 [![Contributors](https://contrib.rocks/image?repo=matvix90/ai-robo-advisor)](https://github.com/matvix90/ai-robo-advisor/graphs/contributors)
 
----
-
-**⭐ Star this repo if you find it helpful!**
-=======
-# 🤖 AI Robo Advisor
-
-[![Python](https://img.shields.io/badge/python-3.10+-blue.svg)](https://www.python.org/downloads/)
-[![License: MIT](https://img.shields.io/badge/License-MIT-yellow.svg)](https://opensource.org/licenses/MIT)
-[![Tests](https://img.shields.io/badge/tests-pytest-green.svg)](https://pytest.org/)
-
-Welcome to your personal AI-powered investment assistant! This project democratizes professional-grade investment strategies using AI, making hedge fund-level analysis accessible to everyone.
-
-## 🎯 How It Works
-
-![Workflow](assets/workflow.png)
-
-**Multi-Agent System:**
-1. **Investment Agent** - Collects preferences via questionnaire and creates investment strategy
-2. **Portfolio Agent** - Translates strategy into concrete ETF portfolio (max 4 ETFs)
-3. **Analyst Agents** - Comprehensive analysis including:
-   - **Fees Agent** - Analyzes Total Expense Ratios (TER)
-   - **Diversification Agent** - Evaluates asset class, geography, and sector distribution
-   - **Alignment Agent** - Assesses risk tolerance and time horizon alignment
-   - **Performance Agent** - Calculates CAGR, volatility, Sharpe ratio, max drawdown, alpha & beta
-   - **Analysis Orchestrator** - Aggregates all analyses for final reporting
-
-> **⚠️ Disclaimer:** This project is for educational and research purposes only. Not financial advice. Consult a qualified professional before making investment decisions.
-
-## ✨ Key Features
-
-- **AI-Driven Analysis** - Advanced market data analysis and strategy suggestions
-- **Portfolio Management** - Build and track ETF-based investment portfolios  
-- **Educational Tool** - Learn LangGraph and AI applications in finance
-
-## 📋 Table of Contents
-- [Prerequisites](#prerequisites)
-- [Quick Start](#quick-start)
-- [Docker Setup](#docker-setup)
-- [Installation](#installation)
-- [Usage](#usage)
-- [Testing](#testing)
-- [Contributing](#contributing)
-- [License](#license)
-
-<a id="prerequisites"></a>
-## � Prerequisites
-
-- **Python 3.10+** 
-- **API Keys Required:**
-  - **OpenAI API Key** (or Google/Anthropic) - For LLM functionality
-  - **Polygon.io API Key** - For financial data (free tier available)
-
-<a id="quick-start"></a>
-## ⚡ Quick Start
-
-```bash
-# Clone and navigate
-git clone https://github.com/matvix90/ai-robo-advisor.git
-cd ai-robo-advisor
-
-# Setup environment
-python3 -m venv venv && source venv/bin/activate
-pip install -e .
-
-# Configure API keys
-cp .env.example .env
-# Edit .env with your API keys
-
-# Run the advisor
-run-advisor
-```  
-
-
-<a id="installation"></a>
-## 🚀 Installation
-
-### 1. Clone Repository
-```bash
-git clone https://github.com/matvix90/ai-robo-advisor.git
-cd ai-robo-advisor
-```
-
-### 2. Create Virtual Environment
-```bash
-python3 -m venv venv
-source venv/bin/activate  # On Windows: venv\Scripts\activate
-```
-
-### 3. Install Dependencies
-```bash
-pip install -e .
-```
-
-### 4. Configure API Keys
-```bash
-# Copy example environment file
-cp .env.example .env
-
-# Edit .env file with your keys:
-# OPENAI_API_KEY=your-openai-api-key
-# POLYGON_API_KEY=your-polygon-api-key
-```
-
-**Note:** Portfolios limited to 4 ETFs and 2 years of data (free Polygon.io constraints).
-
-<a id="docker-setup"></a>
-## 🐳 Docker Setup
-
-Complete Docker environment for consistent, cross-platform development. Eliminates "works on my machine" issues with optimized multi-stage builds.
-
-### Quick Docker Start
-```bash
-# Setup
-cp .env.example .env
-# Edit .env with your API keys
-
-# Validate configuration
-./docker/validate-setup.sh
-
-# Start development environment
-docker-compose up
-# Or use helper script
-./docker/docker-helper.sh up
-```
-
-### Available Commands
-```bash
-# Development
-./docker/docker-helper.sh up              # Start with hot-reload
-./docker/docker-helper.sh interactive     # Interactive shell
-./docker/docker-helper.sh test           # Run tests
-./docker/docker-helper.sh down           # Stop containers
-
-# Direct Docker Compose
-docker-compose up -d                      # Background mode
-docker-compose logs -f                    # View logs
-docker-compose run --rm ai-robo-advisor pytest tests/
-```
-
-### Docker Architecture
-- **Multi-stage builds**: Base → Dependencies → Development/Production/Interactive
-- **Hot-reload**: Source code changes reflected instantly
-- **Optimized images**: Separate dev/prod configurations
-- **Security**: Non-root user, isolated environment
-
-📖 **[Complete Docker Guide](docker/README.md)** - Detailed setup, troubleshooting, and advanced usage.
-
-<a id="usage"></a>
-## 💼 Usage
-
-### Command Line Interface
-![Portfolio Response](assets/portfolio-response.png)
-
-```bash
-# Basic run
-run-advisor
-
-# Show AI reasoning process
-run-advisor --show-reasoning
-```
-
-![Analysis Response](assets/analysis-response.png)
-
-<a id="testing"></a>
-## 🧪 Testing
-
-Comprehensive test suite for code quality and regression prevention.
-
-### Quick Test Commands
-```bash
-# Run all tests
-python -m pytest tests/ 
-# OR
-./run_tests.sh
-
-# Run with coverage
-python -m pytest tests/ --cov=src --cov-report=html
-
-# Test categories
-python -m pytest tests/ -m unit      # Unit tests only
-python -m pytest tests/ -m integration  # Integration tests
-python -m pytest tests/ -m "not slow"   # Fast tests
-```
-
-### Test Dependencies
-```bash
-pip install -e ".[test]"
-```
-
-<a id="contributing"></a>
-## 🤝 Contributing
-
-Contributions welcome! Please:
-1. Fork the repository
-2. Create your feature branch (`git checkout -b feature/AmazingFeature`)
-3. Commit changes (`git commit -m 'Add AmazingFeature'`)
-4. Push to branch (`git push origin feature/AmazingFeature`)
-5. Open a Pull Request
-
-See [`CONTRIBUTING.md`](CONTRIBUTING.md) for detailed guidelines.
-
-<a id="license"></a>
-## 📄 License
-
-Distributed under the MIT License. See [`LICENSE`](LICENSE) for more information.
-
-## ❤️ Contributors
-
-[![Contributors](https://contrib.rocks/image?repo=matvix90/ai-robo-advisor)](https://github.com/matvix90/ai-robo-advisor/graphs/contributors)
-
----
->>>>>>> 42498cf4
+---