--- conflicted
+++ resolved
@@ -1,71 +1,3 @@
-<<<<<<< HEAD
-[build-system]
-requires = ["setuptools>=61.0", "wheel"]
-build-backend = "setuptools.build_meta"
-
-[project]
-name = "ai-robo-advisor"
-version = "0.1.0"
-description = "AI robo-advisor to make professional-grade investment strategies, accessible to everyone."
-readme = "README.md"
-requires-python = ">=3.10"
-license = { text = "MIT" }
-keywords = ["ai", "finance", "robo-advisor", "portfolio", "etf", "langchain", "investment"]
-
-authors = [
-    { name = "Your Name", email = "you@example.com" }
-]
-
-dependencies = [
-    "colorama>=0.4.6,<1.0",
-    "langchain>=0.3.27,<0.4",
-    "langchain-google-genai>=2.1.12,<3.0",
-    "langgraph>=0.6.7,<0.7",
-    "numpy>=2.2.0,<3.0",
-    "pandas>=2.3.0,<3.0",
-    "polygon-api-client>=1.15.0,<2.0",
-    "pydantic>=2.11.0,<3.0",
-    "python-decouple>=3.8,<4.0",
-    "pytz>=2025.1",
-    "questionary>=2.1.0,<3.0",
-    "typing_extensions>=4.15.0,<5.0",
-    "rich>=13.7.1,<14.0",
-]
-
-[project.optional-dependencies]
-dev = [
-    "pytest>=8.4.0,<9.0",
-    "pytest-cov>=4.0.0",
-    "pytest-mock>=3.12.0",
-    "black>=24.0.0",
-    "flake8>=7.0.0",
-]
-test = [
-    "pytest>=8.4.0,<9.0",
-    "pytest-cov>=4.0.0",
-    "pytest-mock>=3.12.0",
-    "pytest-asyncio>=0.21.0",
-]
-
-[project.urls]
-Repository = "https://github.com/matvix90/ai-robo-advisor"
-Issues = "https://github.com/matvix90/ai-robo-advisor/issues"
-Documentation = "https://github.com/matvix90/ai-robo-advisor#readme"
-
-[project.scripts]
-run-advisor = "main:main"
-
-[tool.setuptools.packages.find]
-where = ["src"]
-
-[tool.setuptools.package-dir]
-"" = "src"
-
-[tool.black]
-line-length = 88
-target-version = ['py39']
-include = '\.pyi?$'
-=======
 [build-system]
 requires = ["setuptools>=61.0", "wheel"]
 build-backend = "setuptools.build_meta"
@@ -97,6 +29,7 @@
     "pytz>=2025.1",
     "questionary>=2.1.0,<3.0",
     "typing_extensions>=4.15.0,<5.0",
+    "rich>=13.7.1,<14.0",
 ]
 
 [project.optional-dependencies]
@@ -163,5 +96,4 @@
 
 [tool.ruff.lint.per-file-ignores]
 "tests/**/*" = ["S101"]  # Allow asserts in tests
-"src/main.py" = ["T201"]  # Allow prints in main entry point
->>>>>>> 42498cf4
+"src/main.py" = ["T201"]  # Allow prints in main entry point